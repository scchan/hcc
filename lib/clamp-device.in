#!/bin/sh
# wraps around commands to produce HSAIL kernel
# $1 = input ll name
# $2 = opencl kernel file name or SPIR bitcode file name
hasSPIR() {
    [ -z "$CLAMP_NOSPIR" -a -x /usr/bin/clinfo ] && ( /usr/bin/clinfo|grep cl_khr_spir > /dev/null )
    return $?
}
if [ -d @LLVM_TOOLS_DIR@ ]; then
    AS=@LLVM_TOOLS_DIR@/llvm-as
    OPT=@LLVM_TOOLS_DIR@/opt
    LLC=@LLVM_TOOLS_DIR@/llc
    LINK=@LLVM_TOOLS_DIR@/llvm-link
    MATH=@OPENCL_MATH_DIR@
    MATHLIB=@CPPAMP_SOURCE_DIR@/lib
    LIB=@LLVM_LIBS_DIR@
    HSATOOLS=@PROJECT_BINARY_DIR@/lib/clamp-hsatools
else
    AS=@CMAKE_INSTALL_PREFIX@/bin/llvm-as
    OPT=@CMAKE_INSTALL_PREFIX@/bin/opt
    LLC=@CMAKE_INSTALL_PREFIX@/bin/llc
    LINK=@CMAKE_INSTALL_PREFIX@/bin/llvm-link
    MATH=@CMAKE_INSTALL_PREFIX@/include
    MATHLIB=@CMAKE_INSTALL_PREFIX@/lib
    LIB=@CMAKE_INSTALL_PREFIX@/lib
    HSATOOLS=@CMAKE_INSTALL_PREFIX@/bin/clamp-hsatools
fi
$OPT -load $LIB/LLVMPromote@CMAKE_SHARED_LIBRARY_SUFFIX@ \
    -load $LIB/LLVMEraseNonkernel@CMAKE_SHARED_LIBRARY_SUFFIX@ \
<<<<<<< HEAD
        -promote-globals -promote-privates -erase-nonkernels -dce -S < $1 -o $2.promote.ll.orig
sed "s/call /call spir_func /g" < $2.promote.ll.orig > $2.promote.ll
$AS -o $2.promote.bc $2.promote.ll
if [ "@CXXAMP_ENABLE_HSA_OKRA@" = "ON" ]; then
    echo "Generating HSAIL file"
=======
    -load $LIB/LLVMTileUniform@CMAKE_SHARED_LIBRARY_SUFFIX@ \
        -promote-globals -erase-nonkernels -tile-uniform -dce < $1 -o $2.promote.bc || exit $?
if hasSPIR; then
    echo "Generating SPIR file"
>>>>>>> 5b577062
    $LINK $MATHLIB/opencl_math.bc $2.promote.bc -o $2 2>/dev/null
    $HSATOOLS $2
    mv -f $2 $2.orig
    mv $2.hsail $2
    exit $?
elif [ "@CXXAMP_ENABLE_HSA@" = "ON" ]; then
    echo "Generating HSAIL file"
    $LINK $MATHLIB/opencl_math.bc $2.promote.bc -o $2 2>/dev/null
    $HSATOOLS $2
    mv -f $2 $2.orig
    mv $2.hsail $2
    exit $?
else
    if hasSPIR; then
        echo "Generating SPIR file"
        $LINK $MATHLIB/opencl_math.bc $2.promote.bc -o $2 2>/dev/null
        exit $?
    else
        echo "Warning: not a SPIR-enabled OpenCL stack; generating OpenCL-C instead."
        $LLC $2.promote.bc -march=c -o - |cat $MATH/opencl_math.cl - > $2
    
        if grep -q " double " $2; then
            echo "#pragma OPENCL EXTENSION cl_khr_fp64: enable"|cat - $2 > $2.t
            mv -f $2.t $2
        fi
    fi
fi
<|MERGE_RESOLUTION|>--- conflicted
+++ resolved
@@ -1,5 +1,5 @@
 #!/bin/sh
-# wraps around commands to produce HSAIL kernel
+# wraps around commands to produce GPU kernel
 # $1 = input ll name
 # $2 = opencl kernel file name or SPIR bitcode file name
 hasSPIR() {
@@ -27,18 +27,12 @@
 fi
 $OPT -load $LIB/LLVMPromote@CMAKE_SHARED_LIBRARY_SUFFIX@ \
     -load $LIB/LLVMEraseNonkernel@CMAKE_SHARED_LIBRARY_SUFFIX@ \
-<<<<<<< HEAD
-        -promote-globals -promote-privates -erase-nonkernels -dce -S < $1 -o $2.promote.ll.orig
+    -load $LIB/LLVMTileUniform@CMAKE_SHARED_LIBRARY_SUFFIX@ \
+        -promote-globals -promote-privates -erase-nonkernels -tile-uniform -dce -S < $1 -o $2.promote.ll.orig
 sed "s/call /call spir_func /g" < $2.promote.ll.orig > $2.promote.ll
 $AS -o $2.promote.bc $2.promote.ll
 if [ "@CXXAMP_ENABLE_HSA_OKRA@" = "ON" ]; then
     echo "Generating HSAIL file"
-=======
-    -load $LIB/LLVMTileUniform@CMAKE_SHARED_LIBRARY_SUFFIX@ \
-        -promote-globals -erase-nonkernels -tile-uniform -dce < $1 -o $2.promote.bc || exit $?
-if hasSPIR; then
-    echo "Generating SPIR file"
->>>>>>> 5b577062
     $LINK $MATHLIB/opencl_math.bc $2.promote.bc -o $2 2>/dev/null
     $HSATOOLS $2
     mv -f $2 $2.orig
