--- conflicted
+++ resolved
@@ -108,12 +108,7 @@
 
 
 
-<<<<<<< HEAD
 for ARG in "${INPUT_ARGUMENTS[@]}"
-=======
-
-for ARG in "$@"
->>>>>>> 0b4068be
 do
 
   case $ARG in
