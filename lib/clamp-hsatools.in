#!/bin/bash
# Compiles an LLVM bitcode file to HSAIL

# enable bash debugging
KMDBSCRIPT="${KMDBSCRIPT:=0}"

# dump the LLVM bitcode
KMDUMPLLVM="${KMDUMPLLVM:=0}"

# dump the brig
KMDUMPBRIG="${KMDUMPBRIG:=0}"

# pass extra options to llc
KMLLOPT="${KMLLOPT:=""}"

if [ $KMDBSCRIPT == "1" ]; then
  set -x
fi

# check command line argument
if [ "$#" -ne 1 ]; then
  echo "Usage: $0 input_LLVM_IR" >&2
  exit 1
fi

if [ ! -f $1 ]; then
  echo "input LLVM IR $1 is not valid" >&2
  exit 1
fi

<<<<<<< HEAD
# tools search priority:
# 1) $HCC_HOME
# 2) @CMAKE_INSTALL_PREFIX@ : default install directory
# 3) @PROJECT_BINARY_DIR@ : build directory

if [ -z "$HCC_HOME" ] && [ -e "$HCC_HOME" ]; then
    HLC_LLVM_LINK=@CMAKE_INSTALL_PREFIX@/hlc/bin/llvm-link
    HLC_OPT=@CMAKE_INSTALL_PREFIX@/hlc/bin/opt
    HLC_LLC=@CMAKE_INSTALL_PREFIX@/hlc/bin/llc
    HLC_ASM=@CMAKE_INSTALL_PREFIX@/HSAILasm/HSAILasm
    NEWLIB=@CMAKE_INSTALL_PREFIX@/lib
elif [ -e @CMAKE_INSTALL_PREFIX@ ]; then
    HLC_LLVM_LINK=@CMAKE_INSTALL_PREFIX@/hlc/bin/llvm-link
    HLC_OPT=@CMAKE_INSTALL_PREFIX@/hlc/bin/opt
    HLC_LLC=@CMAKE_INSTALL_PREFIX@/hlc/bin/llc
    HLC_ASM=@CMAKE_INSTALL_PREFIX@/HSAILasm/HSAILasm
    NEWLIB=@CMAKE_INSTALL_PREFIX@/lib
elif [ -d @PROJECT_BINARY_DIR@ ]; then
=======

# Path to AMD library builtins
if [ -d @PROJECT_BINARY_DIR@ ]; then
>>>>>>> 98cd0182
    HLC_LLVM_LINK=@PROJECT_BINARY_DIR@/hlc/bin/llvm-link
    HLC_OPT=@PROJECT_BINARY_DIR@/hlc/bin/opt
    HLC_LLC=@PROJECT_BINARY_DIR@/hlc/bin/llc
    HLC_ASM=@PROJECT_BINARY_DIR@/HSAILasm/HSAILAsm/HSAILasm # notice the "A"
    NEWLIB=@CPPAMP_SOURCE_DIR@/lib
else
    echo "ERROR: Can NOT locate HCC tools! Please specify with $HCC_HOME environmental variable." >&2
    exit 1
fi

if [ -n "@HSA_LLVM_BIN_DIR@" ]; then
    HLC_LLVM_LINK=@HSA_LLVM_BIN_DIR@/llvm-link
    HLC_OPT=@HSA_LLVM_BIN_DIR@/opt
    HLC_LLC=@HSA_LLVM_BIN_DIR@/llc
fi

HSA_USE_AMDGPU_BACKEND=@HSA_USE_AMDGPU_BACKEND@

if [ $HSA_USE_AMDGPU_BACKEND == "ON" ]; then
  LLD=@HSA_LLVM_BIN_DIR@/lld
  KM_USE_AMDGPU="${KM_USE_AMDGPU:=1}"
fi

if [ $KMDUMPLLVM == "1" ]; then
  cp $1 ./dump.fe.bc
fi

if [ $KM_USE_AMDGPU ]; then
  EXTRA_LIBRARY=@HSA_AMDGPU_BUILTIN_LIBRARY_WRAPPER@
fi

$HLC_LLVM_LINK -suppress-warnings -o $1.linked.bc $1 $NEWLIB/builtins-hsail.opt.bc $EXTRA_LIBRARY

# error handling for HSAIL llvm-link
RETVAL=$?
if [ $RETVAL != 0 ]; then
  exit $RETVAL
fi

if [ $KMDUMPLLVM == "1" ]; then
  cp $1.linked.bc ./dump.linked.bc
fi


# Optimization notes:
#  -disable-simplify-libcalls:  prevents transforming loops into library calls such as memset, memcopy on GPU 
$HLC_OPT -O3 -disable-simplify-libcalls -verify $1.linked.bc -o $1.opt.bc
# error handling for HSAIL opt
RETVAL=$?
if [ $RETVAL != 0 ]; then
  exit $RETVAL
fi

if [ $KMDUMPLLVM == "1" ]; then
  cp $1.opt.bc ./dump.opt.bc
fi

if [ $KM_USE_AMDGPU  ]; then
  $HLC_LLC -O2 -mtriple amdgcn--amdhsa -mcpu=kaveri -filetype=obj -o $1.hsail $1.opt.bc
else
  $HLC_LLC -O2 -march=hsail64 -filetype=asm -o $1.hsail $1.opt.bc
fi

# error handling for HSAIL llc
RETVAL=$?
if [ $RETVAL != 0 ]; then
  exit $RETVAL
fi

if [ $KMDUMPBRIG == "1" ]; then
    cp $1.hsail ./dump.hsail
fi

if [ $KM_USE_AMDGPU ]; then
  $LLD -flavor gnu -target amdgcn--amdhsa $1.hsail -o $1.brig
else
  cat $NEWLIB/hsa_builtins.hsail >> $1.hsail
  $HLC_ASM -assemble -o $1.brig $1.hsail
fi

# error handling for HSAILasm
RETVAL=$?
if [ $RETVAL != 0 ]; then
  exit $RETVAL
fi

if [ $KMDUMPBRIG == "1" ]; then
    cp $1.brig ./dump.hsa_builtins.brig
fi<|MERGE_RESOLUTION|>--- conflicted
+++ resolved
@@ -28,7 +28,6 @@
   exit 1
 fi
 
-<<<<<<< HEAD
 # tools search priority:
 # 1) $HCC_HOME
 # 2) @CMAKE_INSTALL_PREFIX@ : default install directory
@@ -47,11 +46,6 @@
     HLC_ASM=@CMAKE_INSTALL_PREFIX@/HSAILasm/HSAILasm
     NEWLIB=@CMAKE_INSTALL_PREFIX@/lib
 elif [ -d @PROJECT_BINARY_DIR@ ]; then
-=======
-
-# Path to AMD library builtins
-if [ -d @PROJECT_BINARY_DIR@ ]; then
->>>>>>> 98cd0182
     HLC_LLVM_LINK=@PROJECT_BINARY_DIR@/hlc/bin/llvm-link
     HLC_OPT=@PROJECT_BINARY_DIR@/hlc/bin/opt
     HLC_LLC=@PROJECT_BINARY_DIR@/hlc/bin/llc
