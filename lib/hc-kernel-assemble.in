--- conflicted
+++ resolved
@@ -51,7 +51,6 @@
   exit 1
 fi
 
-<<<<<<< HEAD
 # inject a new GPU IR to replace the IR from the FE
 HC_REPLACE_GPU_FE_LLVM="${HC_REPLACE_GPU_FE_LLVM:=0}"
 KERNEL_INPUT=$1
@@ -60,12 +59,8 @@
   echo "Replacing GPU input IR from clang with $KERNEL_INPUT" 
 fi
 
-if [ ! -f $KERNEL_INPUT ]; then
+if [ ! -f "$KERNEL_INPUT" ]; then
   echo "kernel-bitcode $KERNEL_INPUT is not valid" >&2
-=======
-if [ ! -f "$1" ]; then
-  echo "kernel-bitcode $1 is not valid" >&2
->>>>>>> e2b4718b
   exit 1
 fi
 
@@ -80,11 +75,7 @@
   mv "$2" "$TEMP_DIR/$BASENAME.tmp.o"
 fi
 
-<<<<<<< HEAD
-$LLVM_DIS $KERNEL_INPUT -o $TEMP_NAME.ll
-=======
-$LLVM_DIS "$1" -o "$TEMP_NAME.ll"
->>>>>>> e2b4718b
+$LLVM_DIS "$KERNEL_INPUT" -o "$TEMP_NAME.ll"
 if [ $KMDUMPLLVM == "1" ]; then
   cp "$TEMP_NAME.ll" ./dump.kernel_input.ll
 fi
@@ -104,13 +95,8 @@
   $LLVM_LINK "$TEMP_NAME.kernel_redirect.bc" "$TEMP_NAME.camp.s" -o "$TEMP_NAME.link.bc"
   $CLAMP_ASM "$TEMP_NAME.link.bc" "$TEMP_NAME.camp.o"
 else
-<<<<<<< HEAD
-  ln -s $KERNEL_INPUT $1.bc
-  $CLAMP_ASM $1.bc $TEMP_NAME.camp.o
-=======
-  ln -s "$1" "$1.bc"
+  ln -s "$KERNEL_INPUT" "$1.bc"
   $CLAMP_ASM "$1.bc" "$TEMP_NAME.camp.o"
->>>>>>> e2b4718b
 fi
 
 if [ -f "$TEMP_DIR/$BASENAME.tmp.o" ]; then
