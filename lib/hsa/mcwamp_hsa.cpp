--- conflicted
+++ resolved
@@ -3477,12 +3477,10 @@
     if (HCC_DB & (1<<DB_AQL)) {
         printAql(q_aql); // TODO - convert to stream-based
     }
-<<<<<<< HEAD
+
 #if KALMAR_DEBUG
     std::cerr << "ring door bell to dispatch a kernel\n";
 #endif
-=======
->>>>>>> bf99c7c7
 
     // Ring door bell
     hsa_signal_store_relaxed(lockedHsaQueue->doorbell_signal, index);
