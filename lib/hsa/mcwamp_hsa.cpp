//===----------------------------------------------------------------------===//
//===----------------------------------------------------------------------===//
//
// This file is distributed under the University of Illinois Open Source
// License. See LICENSE.TXT for details.
//
//===----------------------------------------------------------------------===//

// Kalmar Runtime implementation (HSA version)

#include <cassert>
#include <chrono>
#include <cstdio>
#include <cstdlib>
#include <cstring>
#include <fstream>
#include <future>
#include <iostream>
#include <map>
#include <mutex>
#include <sstream>
#include <string>
#include <thread>
#include <utility>
#include <vector>

#include <hsa.h>
#include <hsa_ext_finalize.h>
#include <hsa_ext_amd.h>

#include <md5.h>
#include <kalmar_runtime.h>
#include <kalmar_aligned_alloc.h>

#include <time.h>
#include <iomanip>

#define KALMAR_DEBUG (0)

/////////////////////////////////////////////////
// kernel dispatch speed optimization flags
/////////////////////////////////////////////////

// size of default kernarg buffer in the kernarg pool in HSAContext
// default set as 128
#define KERNARG_BUFFER_SIZE (128)

// number of pre-allocated kernarg buffers in HSAContext
// default set as 64 (pre-allocating 64 of kernarg buffers in the pool)
#define KERNARG_POOL_SIZE (64)

// number of pre-allocated HSA signals in HSAContext
// default set as 64 (pre-allocating 64 HSA signals)
#define SIGNAL_POOL_SIZE (64)

// whether to use kernarg region found on the HSA agent
// default set as 1 (use karnarg region)
#define USE_KERNARG_REGION (1)

// whether to use hsa_memory_copy to copy prepared kernel arguments
// from host memory to kernarg region
// default set as 0 (NOT use hsa_memory_copy)
#define USE_HSA_MEMORY_COPY_FOR_KERNARG (0)

// whether to print out kernel dispatch time
// default set as 0 (NOT print out kernel dispatch time)
#define KALMAR_DISPATCH_TIME_PRINTOUT (0)



static const char* getHSAErrorString(hsa_status_t s) {

#define CASE_ERROR_STRING(X)  case X: error_string = #X ;break;

    const char* error_string;
    switch(s) {
        CASE_ERROR_STRING(HSA_STATUS_ERROR_INVALID_ARGUMENT);
        CASE_ERROR_STRING(HSA_STATUS_ERROR_INVALID_QUEUE_CREATION);
        CASE_ERROR_STRING(HSA_STATUS_ERROR_INVALID_ALLOCATION);
        CASE_ERROR_STRING(HSA_STATUS_ERROR_INVALID_AGENT);
        CASE_ERROR_STRING(HSA_STATUS_ERROR_INVALID_REGION);
        CASE_ERROR_STRING(HSA_STATUS_ERROR_INVALID_SIGNAL);
        CASE_ERROR_STRING(HSA_STATUS_ERROR_INVALID_QUEUE);
        CASE_ERROR_STRING(HSA_STATUS_ERROR_OUT_OF_RESOURCES);
        CASE_ERROR_STRING(HSA_STATUS_ERROR_INVALID_PACKET_FORMAT);
        CASE_ERROR_STRING(HSA_STATUS_ERROR_RESOURCE_FREE);
        CASE_ERROR_STRING(HSA_STATUS_ERROR_NOT_INITIALIZED);
        CASE_ERROR_STRING(HSA_STATUS_ERROR_REFCOUNT_OVERFLOW);
        CASE_ERROR_STRING(HSA_STATUS_ERROR_INCOMPATIBLE_ARGUMENTS);
        CASE_ERROR_STRING(HSA_STATUS_ERROR_INVALID_INDEX);
        CASE_ERROR_STRING(HSA_STATUS_ERROR_INVALID_ISA);
        CASE_ERROR_STRING(HSA_STATUS_ERROR_INVALID_ISA_NAME);
        CASE_ERROR_STRING(HSA_STATUS_ERROR_INVALID_CODE_OBJECT);
        CASE_ERROR_STRING(HSA_STATUS_ERROR_INVALID_EXECUTABLE);
        CASE_ERROR_STRING(HSA_STATUS_ERROR_FROZEN_EXECUTABLE);
        CASE_ERROR_STRING(HSA_STATUS_ERROR_INVALID_SYMBOL_NAME);
        CASE_ERROR_STRING(HSA_STATUS_ERROR_VARIABLE_ALREADY_DEFINED);
        CASE_ERROR_STRING(HSA_STATUS_ERROR_VARIABLE_UNDEFINED);
        CASE_ERROR_STRING(HSA_STATUS_ERROR_EXCEPTION);
        default: error_string = "Unknown Error Code";
    };
    return error_string;
}

#define STATUS_CHECK(s,line) if (s != HSA_STATUS_SUCCESS && s != HSA_STATUS_INFO_BREAK) {\
    const char* error_string = getHSAErrorString(s);\
		printf("### Error: %s (%d) at line:%d\n", error_string, s, line);\
                assert(HSA_STATUS_SUCCESS == hsa_shut_down());\
		exit(-1);\
	}

#define STATUS_CHECK_Q(s,q,line) if (s != HSA_STATUS_SUCCESS) {\
    const char* error_string = getHSAErrorString(s);\
		printf("### Error: %s (%d) at line:%d\n", error_string, s, line);\
                assert(HSA_STATUS_SUCCESS == hsa_queue_destroy(q));\
                assert(HSA_STATUS_SUCCESS == hsa_shut_down());\
		exit(-1);\
	}

extern "C" void PushArgImpl(void *ker, int idx, size_t sz, const void *v);
extern "C" void PushArgPtrImpl(void *ker, int idx, size_t sz, const void *v);

// forward declaration
namespace Kalmar {
class HSAQueue;
class HSADevice;
} // namespace Kalmar

///
/// kernel compilation / kernel launching
///

/// modeling of HSA executable
class HSAExecutable {
private:
    hsa_code_object_t hsaCodeObject;
    hsa_executable_t hsaExecutable;
    friend class HSAKernel;
    friend class Kalmar::HSADevice;

public:
    HSAExecutable(hsa_executable_t _hsaExecutable,
                  hsa_code_object_t _hsaCodeObject) :
        hsaExecutable(_hsaExecutable),
        hsaCodeObject(_hsaCodeObject) {}

    ~HSAExecutable() {
      hsa_status_t status;

#if KALMAR_DEBUG
      std::cerr << "HSAExecutable::~HSAExecutable\n";
#endif

      status = hsa_executable_destroy(hsaExecutable);
      STATUS_CHECK(status, __LINE__);

      status = hsa_code_object_destroy(hsaCodeObject);
      STATUS_CHECK(status, __LINE__);
    }

    template<typename T>
    void setSymbolToValue(const char* symbolName, T value) {
        hsa_status_t status;

        // get symbol
        hsa_executable_symbol_t symbol;
        hsa_agent_t agent;
        status = hsa_executable_get_symbol(hsaExecutable, NULL, symbolName, agent, 0, &symbol);
        STATUS_CHECK(status, __LINE__);

        // get address of symbol
        uint64_t symbol_address;
        status = hsa_executable_symbol_get_info(symbol,
                                                HSA_EXECUTABLE_SYMBOL_INFO_VARIABLE_ADDRESS,
                                                &symbol_address);
        STATUS_CHECK(status, __LINE__);

        // set the value of symbol
        T* symbol_ptr = (T*)symbol_address;
        *symbol_ptr = value;
    }
};

class HSAKernel {
private:
    HSAExecutable* executable;
    uint64_t kernelCodeHandle;
    hsa_executable_symbol_t hsaExecutableSymbol;
    friend class HSADispatch;

public:
    HSAKernel(HSAExecutable* _executable,
              hsa_executable_symbol_t _hsaExecutableSymbol,
              uint64_t _kernelCodeHandle) :
      executable(_executable),
      hsaExecutableSymbol(_hsaExecutableSymbol),
      kernelCodeHandle(_kernelCodeHandle) {}

    ~HSAKernel() {
#if KALMAR_DEBUG
      std::cerr << "HSAKernel::~HSAKernel\n";
#endif
    }
}; // end of HSAKernel

class HSABarrier : public Kalmar::KalmarAsyncOp {
private:
    hsa_signal_t signal;
    int signalIndex;
    bool isDispatched;
    hsa_wait_state_t waitMode;

    std::shared_future<void>* future;

    Kalmar::HSAQueue* hsaQueue;

public:
    std::shared_future<void>* getFuture() override { return future; }

    void* getNativeHandle() override { return &signal; }

    void setWaitMode(Kalmar::hcWaitMode mode) override {
        switch (mode) {
            case Kalmar::hcWaitModeBlocked:
                waitMode = HSA_WAIT_STATE_BLOCKED;
            break;
            case Kalmar::hcWaitModeActive:
                waitMode = HSA_WAIT_STATE_ACTIVE;
            break;
        }
    }

    bool isReady() override {
        return (hsa_signal_load_acquire(signal) == 0);
    }

    HSABarrier() : isDispatched(false), future(nullptr), hsaQueue(nullptr), waitMode(HSA_WAIT_STATE_BLOCKED) {}

    ~HSABarrier() {
#if KALMAR_DEBUG
        std::cerr << "HSABarrier::~HSABarrier()\n";
#endif
        if (isDispatched) {
            hsa_status_t status = HSA_STATUS_SUCCESS;
            status = waitComplete();
            STATUS_CHECK(status, __LINE__);
        }
        dispose();
    }

    hsa_status_t enqueueBarrier(hsa_queue_t* queue);

    hsa_status_t enqueueAsync(Kalmar::HSAQueue*);

    // wait for the barrier to complete
    hsa_status_t waitComplete();

    void dispose();

    uint64_t getTimestampFrequency() override {
        // get system tick frequency
        uint64_t timestamp_frequency_hz = 0L;
        hsa_system_get_info(HSA_SYSTEM_INFO_TIMESTAMP_FREQUENCY, &timestamp_frequency_hz);
        return timestamp_frequency_hz;
    }

    uint64_t getBeginTimestamp() override;

    uint64_t getEndTimestamp() override;

}; // end of HSABarrier

class HSADispatch : public Kalmar::KalmarAsyncOp {
private:
    Kalmar::HSADevice* device;
    hsa_agent_t agent;
    HSAKernel* kernel;

    std::vector<uint8_t> arg_vec;
    uint32_t arg_count;
    size_t prevArgVecCapacity;
    void* kernargMemory;
    int kernargMemoryIndex;

    int launchDimensions;
    uint32_t workgroup_size[3];
    uint32_t global_size[3];

    hsa_signal_t signal;
    int signalIndex;
    hsa_kernel_dispatch_packet_t aql;
    bool isDispatched;
    hsa_wait_state_t waitMode;

    size_t dynamicGroupSize;

    std::shared_future<void>* future;

    Kalmar::HSAQueue* hsaQueue;

public:
    std::shared_future<void>* getFuture() override { return future; }

    void* getNativeHandle() override { return &signal; }

    void setWaitMode(Kalmar::hcWaitMode mode) override {
        switch (mode) {
            case Kalmar::hcWaitModeBlocked:
                waitMode = HSA_WAIT_STATE_BLOCKED;
            break;
            case Kalmar::hcWaitModeActive:
                waitMode = HSA_WAIT_STATE_ACTIVE;
            break;
        }
    }

    bool isReady() override {
        return (hsa_signal_load_acquire(signal) == 0);
    }

    ~HSADispatch() {
#if KALMAR_DEBUG
        std::cerr << "HSADispatch::~HSADispatch()\n";
#endif

        if (isDispatched) {
            hsa_status_t status = HSA_STATUS_SUCCESS;
            status = waitComplete();
            STATUS_CHECK(status, __LINE__);
        }
        dispose();
    }

    hsa_status_t setDynamicGroupSegment(size_t dynamicGroupSize) {
        this->dynamicGroupSize = dynamicGroupSize;
        return HSA_STATUS_SUCCESS;
    }

    HSADispatch(Kalmar::HSADevice* _device, HSAKernel* _kernel);

    hsa_status_t pushFloatArg(float f) { return pushArgPrivate(f); }
    hsa_status_t pushIntArg(int i) { return pushArgPrivate(i); }
    hsa_status_t pushBooleanArg(unsigned char z) { return pushArgPrivate(z); }
    hsa_status_t pushByteArg(char b) { return pushArgPrivate(b); }
    hsa_status_t pushLongArg(long j) { return pushArgPrivate(j); }
    hsa_status_t pushDoubleArg(double d) { return pushArgPrivate(d); }
    hsa_status_t pushPointerArg(void *addr) { return pushArgPrivate(addr); }

    hsa_status_t clearArgs() {
        arg_count = 0;
        arg_vec.clear();
        return HSA_STATUS_SUCCESS;
    }

    hsa_status_t setLaunchAttributes(int dims, size_t *globalDims, size_t *localDims);

    hsa_status_t dispatchKernelWaitComplete(Kalmar::HSAQueue*);

    hsa_status_t dispatchKernelAsync(Kalmar::HSAQueue*);

    uint32_t getGroupSegmentSize() {
        hsa_status_t status = HSA_STATUS_SUCCESS;
        uint32_t group_segment_size = 0;
        status = hsa_executable_symbol_get_info(kernel->hsaExecutableSymbol,
                                                HSA_EXECUTABLE_SYMBOL_INFO_KERNEL_GROUP_SEGMENT_SIZE,
                                                &group_segment_size);
        STATUS_CHECK(status, __LINE__);
        return group_segment_size;
    }

    // dispatch a kernel asynchronously
    hsa_status_t dispatchKernel(hsa_queue_t* commandQueue);

    // wait for the kernel to finish execution
    hsa_status_t waitComplete();

    void dispose();

    uint64_t getTimestampFrequency() override {
        // get system tick frequency
        uint64_t timestamp_frequency_hz = 0L;
        hsa_system_get_info(HSA_SYSTEM_INFO_TIMESTAMP_FREQUENCY, &timestamp_frequency_hz);
        return timestamp_frequency_hz;
    }

    uint64_t getBeginTimestamp() override;

    uint64_t getEndTimestamp() override;

private:
    template <typename T>
    hsa_status_t pushArgPrivate(T val) {
        /* add padding if necessary */
        int padding_size = (arg_vec.size() % sizeof(T)) ? (sizeof(T) - (arg_vec.size() % sizeof(T))) : 0;
#if KALMAR_DEBUG
        printf("push %lu bytes into kernarg: ", sizeof(T) + padding_size);
#endif
        for (size_t i = 0; i < padding_size; ++i) {
            arg_vec.push_back((uint8_t)0x00);
#if KALMAR_DEBUG
            printf("%02X ", (uint8_t)0x00);
#endif
        }
        uint8_t* ptr = static_cast<uint8_t*>(static_cast<void*>(&val));
        for (size_t i = 0; i < sizeof(T); ++i) {
            arg_vec.push_back(ptr[i]);
#if KALMAR_DEBUG
            printf("%02X ", ptr[i]);
#endif
        }
#if KALMAR_DEBUG
        printf("\n");
#endif
        arg_count++;
        return HSA_STATUS_SUCCESS;
    }

    void computeLaunchAttr(int level, int globalSize, int localSize, int recommendedSize) {
        // localSize of 0 means pick best
        if (localSize == 0) localSize = recommendedSize;
        localSize = std::min(localSize, recommendedSize);
        localSize = std::min(localSize, globalSize); // workgroup size shall not exceed grid size
  
        global_size[level] = globalSize;
        workgroup_size[level] = localSize;
        //std::cout << "level " << level << ", grid=" << global_size[level] 
        //          << ", group=" << workgroup_size[level] << std::endl;
    }

}; // end of HSADispatch

//-----
//Structure used to extract information from memory pool
struct pool_iterator
{
    hsa_amd_memory_pool_t _am_memory_pool;
    hsa_amd_memory_pool_t _am_host_memory_pool;

    hsa_amd_memory_pool_t _kernarg_memory_pool;
    hsa_amd_memory_pool_t _finegrained_system_memory_pool;
    hsa_amd_memory_pool_t _coarsegrained_system_memory_pool;
    hsa_amd_memory_pool_t _local_memory_pool;

    bool        _found_kernarg_memory_pool;
    bool        _found_finegrained_system_memory_pool;
    bool        _found_local_memory_pool;
    bool        _found_coarsegrained_system_memory_pool;

    pool_iterator() ;
};


pool_iterator::pool_iterator()
{
    _kernarg_memory_pool.handle=(uint64_t)-1;
    _finegrained_system_memory_pool.handle=(uint64_t)-1;
    _local_memory_pool.handle=(uint64_t)-1;
    _coarsegrained_system_memory_pool.handle=(uint64_t)-1;

    _found_kernarg_memory_pool = false;
    _found_finegrained_system_memory_pool = false;
    _found_local_memory_pool = false;
    _found_coarsegrained_system_memory_pool = false;
}
//-----


///
/// memory allocator
///
namespace Kalmar {


class HSAQueue final : public KalmarQueue
{
private:
    // HSA commmand queue associated with this HSAQueue instance
    hsa_queue_t* commandQueue;

    //
    // kernel dispatches and barriers associated with this HSAQueue instance
    //
    // When a kernel k is dispatched, we'll get a KalmarAsyncOp f.
    // This vector would hold f.  acccelerator_view::wait() would trigger
    // HSAQueue::wait(), and all future objects in the KalmarAsyncOp objects
    // will be waited on.
    //
    std::vector< std::shared_ptr<KalmarAsyncOp> > asyncOps;

    //
    // kernelBufferMap and bufferKernelMap forms the dependency graph of
    // kernel / kernel dispatches / buffers
    //
    // For a particular kernel k, kernelBufferMap[k] holds a vector of 
    // host buffers used by k. The vector is filled at HSAQueue::Push(),
    // when kernel arguments are prepared.
    //
    // When a kenrel k is to be dispatched, kernelBufferMap[k] will be traversed
    // to figure out if there is any previous kernel dispatch associated for
    // each buffer b used by k.  This is done by checking bufferKernelMap[b].
    // If there are previous kernel dispatches which use b, then we wait on
    // them before dispatch kernel k. bufferKernelMap[b] will be cleared then.
    //
    // After kernel k is dispatched, we'll get a KalmarAsync object f, we then
    // walk through each buffer b used by k and mark the association as:
    // bufferKernelMap[b] = f
    //
    // Finally kernelBufferMap[k] will be cleared.
    //

    // association between buffers and kernel dispatches
    // key: buffer address
    // value: a vector of kernel dispatches
    std::map<void*, std::vector< std::weak_ptr<KalmarAsyncOp> > > bufferKernelMap;

    // association between a kernel and buffers used by it
    // key: kernel
    // value: a vector of buffers used by the kernel
    std::map<void*, std::vector<void*> > kernelBufferMap;

public:
    HSAQueue(KalmarDevice* pDev, hsa_agent_t agent, execute_order order) : KalmarQueue(pDev, queuing_mode_automatic, order), commandQueue(nullptr), asyncOps(), bufferKernelMap(), kernelBufferMap() {
        hsa_status_t status;

        /// Query the maximum size of the queue.
        uint32_t queue_size = 0;
        status = hsa_agent_get_info(agent, HSA_AGENT_INFO_QUEUE_MAX_SIZE, &queue_size);
        STATUS_CHECK(status, __LINE__);

        /// Create a queue using the maximum size.
        status = hsa_queue_create(agent, queue_size, HSA_QUEUE_TYPE_SINGLE, NULL, NULL, 
                                  UINT32_MAX, UINT32_MAX, &commandQueue);
#if KALMAR_DEBUG
        std::cerr << "HSAQueue::HSAQueue(): created an HSA command queue: " << commandQueue << "\n";
#endif
        STATUS_CHECK_Q(status, commandQueue, __LINE__);

        /// Enable profiling support for the queue.
        status = hsa_amd_profiling_set_profiler_enabled(commandQueue, 1);
    }

    void dispose() override {
        hsa_status_t status;

#if KALMAR_DEBUG
        std::cerr << "HSAQueue::dispose() in\n";
#endif

        // wait on all existing kernel dispatches and barriers to complete
        wait();

        // clear bufferKernelMap
        for (auto iter = bufferKernelMap.begin(); iter != bufferKernelMap.end(); ++iter) {
           iter->second.clear();
        }
        bufferKernelMap.clear();

        // clear kernelBufferMap
        for (auto iter = kernelBufferMap.begin(); iter != kernelBufferMap.end(); ++iter) {
           iter->second.clear();
        }
        kernelBufferMap.clear();

#if KALMAR_DEBUG
        std::cerr << "HSAQueue::dispose(): destroy an HSA command queue: " << commandQueue << "\n";
#endif
        status = hsa_queue_destroy(commandQueue);
        STATUS_CHECK(status, __LINE__);
        commandQueue = nullptr;

#if KALMAR_DEBUG
        std::cerr << "HSAQueue::dispose() out\n";
#endif
    }

    ~HSAQueue() {
#if KALMAR_DEBUG
        std::cerr << "HSAQueue::~HSAQueue() in\n";
#endif

        if (commandQueue != nullptr) {
            dispose();
        }

#if KALMAR_DEBUG
        std::cerr << "HSAQueue::~HSAQueue() out\n";
#endif
    }

    // FIXME: implement flush

    int getPendingAsyncOps() override {
        int count = 0;
        for (int i = 0; i < asyncOps.size(); ++i) {
            if (asyncOps[i] != nullptr) {
                ++count;
            }
        }
        return count;
    }

    void wait(hcWaitMode mode = hcWaitModeBlocked) override {
      // wait on all previous async operations to complete
      for (int i = 0; i < asyncOps.size(); ++i) {
        if (asyncOps[i] != nullptr) {
            auto asyncOp = asyncOps[i];
            // wait on valid futures only
            std::shared_future<void>* future = asyncOp->getFuture();
            if (future->valid()) {
                future->wait();
            }
        }
      }
      // clear async operations table
      asyncOps.clear();
    }

    void LaunchKernel(void *ker, size_t nr_dim, size_t *global, size_t *local) override {
        LaunchKernelWithDynamicGroupMemory(ker, nr_dim, global, local, 0);
    }

    void LaunchKernelWithDynamicGroupMemory(void *ker, size_t nr_dim, size_t *global, size_t *local, size_t dynamic_group_size) override {
        HSADispatch *dispatch =
            reinterpret_cast<HSADispatch*>(ker);
        size_t tmp_local[] = {0, 0, 0};
        if (!local)
            local = tmp_local;
        dispatch->setLaunchAttributes(nr_dim, global, local);
        dispatch->setDynamicGroupSegment(dynamic_group_size);

        // wait for previous kernel dispatches be completed
        std::for_each(std::begin(kernelBufferMap[ker]), std::end(kernelBufferMap[ker]),
                      [&] (void* buffer) {
                        waitForDependentAsyncOps(buffer);
                      });

        // dispatch the kernel
        // and wait for its completion
        dispatch->dispatchKernelWaitComplete(this);

        // clear data in kernelBufferMap
        kernelBufferMap[ker].clear();

        delete(dispatch);
    }

    std::shared_ptr<KalmarAsyncOp> LaunchKernelAsync(void *ker, size_t nr_dim, size_t *global, size_t *local) override {
        return LaunchKernelWithDynamicGroupMemoryAsync(ker, nr_dim, global, local, 0);
    }

    std::shared_ptr<KalmarAsyncOp> LaunchKernelWithDynamicGroupMemoryAsync(void *ker, size_t nr_dim, size_t *global, size_t *local, size_t dynamic_group_size) override {
        hsa_status_t status = HSA_STATUS_SUCCESS;      

        HSADispatch *dispatch =
            reinterpret_cast<HSADispatch*>(ker);

        size_t tmp_local[] = {0, 0, 0};
        if (!local)
            local = tmp_local;
        dispatch->setLaunchAttributes(nr_dim, global, local);
        dispatch->setDynamicGroupSegment(dynamic_group_size);

        // wait for previous kernel dispatches be completed
        std::for_each(std::begin(kernelBufferMap[ker]), std::end(kernelBufferMap[ker]),
                      [&] (void* buffer) {
                        waitForDependentAsyncOps(buffer);
                      });

        // dispatch the kernel
        status = dispatch->dispatchKernelAsync(this);
        STATUS_CHECK(status, __LINE__);

        // create a shared_ptr instance
        std::shared_ptr<KalmarAsyncOp> sp_dispatch(dispatch);

        // associate the kernel dispatch with this queue
        asyncOps.push_back(sp_dispatch);

        // associate all buffers used by the kernel with the kernel dispatch instance
        std::for_each(std::begin(kernelBufferMap[ker]), std::end(kernelBufferMap[ker]),
                      [&] (void* buffer) {
                        bufferKernelMap[buffer].push_back(sp_dispatch);
                      });

        // clear data in kernelBufferMap
        kernelBufferMap[ker].clear();

        return sp_dispatch;
    }

    uint32_t GetGroupSegmentSize(void *ker) override {
        HSADispatch *dispatch = reinterpret_cast<HSADispatch*>(ker);
        return dispatch->getGroupSegmentSize();
    }

    // wait for dependent async operations to complete
    void waitForDependentAsyncOps(void* buffer) {
        auto dependentAsyncOpVector = bufferKernelMap[buffer];
        for (int i = 0; i < dependentAsyncOpVector.size(); ++i) {
          auto dependentAsyncOp = dependentAsyncOpVector[i];
          if (!dependentAsyncOp.expired()) {
            auto dependentAsyncOpPointer = dependentAsyncOp.lock();
            // wait on valid futures only
            std::shared_future<void>* future = dependentAsyncOpPointer->getFuture();
            if (future->valid()) {
              future->wait();
            }
          }
        }
        dependentAsyncOpVector.clear();
    }

    void read(void* device, void* dst, size_t count, size_t offset) override {
        waitForDependentAsyncOps(device);

        // do read
        if (dst != device) {
            if (!getDev()->is_unified()) {
#if KALMAR_DEBUG
                std::cerr << "read(" << device << "," << dst << "," << count << "," << offset << "): use HSA memory copy\n";
#endif
                hsa_status_t status = HSA_STATUS_SUCCESS;
                // Make sure host memory is accessible to gpu
                // FIXME: host memory is allocated through OS allocator, if not, correct it.
                hsa_agent_t* agent = static_cast<hsa_agent_t*>(getHSAAgent()); 
                void* va = nullptr;
                status = hsa_amd_memory_lock(dst, count, agent, 1, &va);
                STATUS_CHECK(status, __LINE__);
                status = hsa_memory_copy(va, (char*)device + offset, count);
                STATUS_CHECK(status, __LINE__);
                // Unlock the host memory
                status = hsa_amd_memory_unlock(dst);
                STATUS_CHECK(status, __LINE__);
            } else {
#if KALMAR_DEBUG
                std::cerr << "read(" << device << "," << dst << "," << count << "," << offset << "): use host memory copy\n";
#endif
                memmove(dst, (char*)device + offset, count);
            }
        }
    }

    void write(void* device, const void* src, size_t count, size_t offset, bool blocking) override {
        waitForDependentAsyncOps(device);

        // do write
        if (src != device) {
            if (!getDev()->is_unified()) {
#if KALMAR_DEBUG
                std::cerr << "write(" << device << "," << src << "," << count << "," << offset << "," << blocking << "): use HSA memory copy\n";
#endif
                hsa_status_t status = HSA_STATUS_SUCCESS;
                // Make sure host memory is accessible to gpu
                // FIXME: host memory is allocated through OS allocator, if not, correct it.
                hsa_agent_t* agent = static_cast<hsa_agent_t*>(getHSAAgent()); 
                void* va = nullptr;
                status = hsa_amd_memory_lock(const_cast<void*>(src), count, agent, 1, &va);
                STATUS_CHECK(status, __LINE__);
                status = hsa_memory_copy((char*)device + offset, va, count);
                STATUS_CHECK(status, __LINE__);
                // Unlock the host memory
                status = hsa_amd_memory_unlock(const_cast<void*>(src));
                STATUS_CHECK(status, __LINE__);
            } else {
#if KALMAR_DEBUG
                std::cerr << "write(" << device << "," << src << "," << count << "," << offset << "," << blocking << "): use host memory copy\n";
#endif
                memmove((char*)device + offset, src, count);
            }
        }
    }

    void copy(void* src, void* dst, size_t count, size_t src_offset, size_t dst_offset, bool blocking) override {
        waitForDependentAsyncOps(dst);
        waitForDependentAsyncOps(src);

        // do copy
        if (src != dst) {
            if (!getDev()->is_unified()) {
#if KALMAR_DEBUG
                std::cerr << "copy(" << src << "," << dst << "," << count << "," << src_offset << "," << dst_offset << "," << blocking << "): use HSA memory copy\n";
#endif
                hsa_status_t status = HSA_STATUS_SUCCESS;
                // FIXME: aftre p2p enabled, if this function is not expected to copy between two buffers from different device, then, delete allow_access API call.
                hsa_agent_t* agent = static_cast<hsa_agent_t*>(getHSAAgent());
                status = hsa_amd_agents_allow_access(1, agent, NULL, src);
                STATUS_CHECK(status, __LINE__); 
                status = hsa_memory_copy((char*)dst + dst_offset, (char*)src + src_offset, count);
                STATUS_CHECK(status, __LINE__);
            } else {
#if KALMAR_DEBUG
                std::cerr << "copy(" << src << "," << dst << "," << count << "," << src_offset << "," << dst_offset << "," << blocking << "): use host memory copy\n";
#endif
                memmove((char*)dst + dst_offset, (char*)src + src_offset, count);
            }
        }
    }

    void* map(void* device, size_t count, size_t offset, bool modify) override {
        waitForDependentAsyncOps(device);

        // do map

        // as HSA runtime doesn't have map/unmap facility at this moment,
        // we explicitly allocate a host memory buffer in this case 
        if (!getDev()->is_unified()) {
#if KALMAR_DEBUG
            std::cerr << "map(" << device << "," << count << "," << offset << "," << modify << "): use HSA memory map\n";
#endif
            hsa_status_t status = HSA_STATUS_SUCCESS;
            // allocate a host buffer
            // TODO: for safety, we copy to host, but we can map device memory to host through hsa_amd_agents_allow_access
            // withouth copying data.
            void* data = nullptr;
            hsa_amd_memory_pool_t* am_host_region = static_cast<hsa_amd_memory_pool_t*>(getHSAAMHostRegion());
            status = hsa_amd_memory_pool_allocate(*am_host_region, count, 0, &data);
            STATUS_CHECK(status, __LINE__);
            if (data != nullptr) {
              // copy data from device buffer to host buffer
              hsa_agent_t* agent = static_cast<hsa_agent_t*>(getHSAAgent()); 
              status = hsa_amd_agents_allow_access(1, agent, NULL, data);
              STATUS_CHECK(status, __LINE__);
              status = hsa_memory_copy(data, (char*)device + offset, count);
              STATUS_CHECK(status, __LINE__);
            } else {
#if KALMAR_DEBUG
              std::cerr << "host buffer allocation failed!\n";
#endif
              abort();
            }
#if KALMAR_DEBUG
            std::cerr << "map(): " << data << "\n";
#endif

            return data;
            
        } else {
#if KALMAR_DEBUG
            std::cerr << "map(" << device << "," << count << "," << offset << "," << modify << "): use host memory map\n";
#endif
            // for host memory we simply return the pointer plus offset
#if KALMAR_DEBUG
            std::cerr << "map(): " << ((char*)device+offset) << "\n";
#endif
            return (char*)device + offset;
        }
    }

    void unmap(void* device, void* addr, size_t count, size_t offset, bool modify) override {
        // do unmap

        // as HSA runtime doesn't have map/unmap facility at this moment,
        // we free the host memory buffer allocated in map()
        if (!getDev()->is_unified()) {
#if KALMAR_DEBUG
            std::cerr << "unmap(" << device << "," << addr << "," << count << "," << offset << "," << modify << "): use HSA memory unmap\n";
#endif
            if (modify) {
#if KALMAR_DEBUG
                std::cerr << "copy host buffer to device buffer\n";
#endif
                // copy data from host buffer to device buffer
                hsa_status_t status = HSA_STATUS_SUCCESS;
                status = hsa_memory_copy((char*)device + offset, addr, count);
                STATUS_CHECK(status, __LINE__);
            }

            // deallocate the host buffer
            hsa_amd_memory_pool_free(addr);
        } else {
#if KALMAR_DEBUG
            std::cerr << "unmap(" << device << "," << addr << "," << count << "," << offset << "," << modify << "): use host memory unmap\n";
#endif
            // for host memory there's nothing to be done
        }
    }

    void Push(void *kernel, int idx, void *device, bool modify) override {
        PushArgImpl(kernel, idx, sizeof(void*), &device);

        // register the buffer with the kernel
        // when the buffer may be read/written by the kernel
        // the buffer is not registered if it's only read by the kernel
        if (modify) {
          kernelBufferMap[kernel].push_back(device);
        }
    }

    void* getHSAQueue() override {
        return static_cast<void*>(commandQueue);
    }

    void* getHSAAgent() override;

    void* getHSAAMRegion() override;

    void* getHSAAMHostRegion() override;

    void* getHSAKernargRegion() override;

    bool hasHSAInterOp() override {
        return true;
    }

    // enqueue a barrier packet
    std::shared_ptr<KalmarAsyncOp> EnqueueMarker() {
        hsa_status_t status = HSA_STATUS_SUCCESS;

        // create shared_ptr instance
        std::shared_ptr<HSABarrier> barrier = std::make_shared<HSABarrier>();

        // enqueue the barrier
        status = barrier.get()->enqueueAsync(this);
        STATUS_CHECK(status, __LINE__);

        // associate the barrier with this queue
        asyncOps.push_back(barrier);

        return barrier;
    }

    // remove finished async operation from waiting list
    void removeAsyncOp(KalmarAsyncOp* asyncOp) {
        for (int i = 0; i < asyncOps.size(); ++i) {
            if (asyncOps[i].get() == asyncOp) {
                asyncOps[i] = nullptr;
            }
        }
    }
};

class HSADevice final : public KalmarDevice
{
private:
    /// memory pool for kernargs
    std::vector<void*> kernargPool;
    std::vector<bool> kernargPoolFlag;
    int kernargCursor;
    std::mutex kernargPoolMutex;


    std::map<std::string, HSAKernel *> programs;
    hsa_agent_t agent;
    size_t max_tile_static_size;

    std::mutex queues_mutex;
    std::vector< std::weak_ptr<KalmarQueue> > queues;

    pool_iterator ri;

    bool useCoarseGrainedRegion;

    uint32_t workgroup_max_size;
    uint16_t workgroup_max_dim[3];

    std::map<std::string, HSAExecutable*> executables;

    hsa_isa_t agentISA;

    hcAgentProfile profile;

    /*TODO: This is the first CPU which will provide system memory pool
    We might need to modify again in multiple CPU socket scenario. Because
    we must make sure there is pyshycial link between device and host. Currently,
    agent iterate function will push back all of the dGPU on the system, which might
    not be linked directly to the first cpu node, host */
    hsa_agent_t host_;

public:
 
    uint32_t getWorkgroupMaxSize() {
        return workgroup_max_size;
    }

    const uint16_t* getWorkgroupMaxDim() {
        return &workgroup_max_dim[0];
    }

    // Callback for hsa_amd_agent_iterate_memory_pools.
    // data is of type pool_iterator,
    // we save the pools we care about into this structure.
    static hsa_status_t get_memory_pools(hsa_amd_memory_pool_t region, void* data)
    {
    
        hsa_amd_segment_t segment;
        hsa_amd_memory_pool_get_info(region, HSA_AMD_MEMORY_POOL_INFO_SEGMENT, &segment);
    
        if (segment == HSA_AMD_SEGMENT_GLOBAL) {
#if KALMAR_DEBUG
          size_t size = 0;
          hsa_amd_memory_pool_get_info(region, HSA_AMD_MEMORY_POOL_INFO_SIZE, &size);
          size = size/(1024*1024);
          std::cerr << "found memory pool of GPU local memory, size(MB) = " << size << std::endl;
#endif 
          pool_iterator *ri = (pool_iterator*) (data);
          ri->_local_memory_pool = region;
          ri->_found_local_memory_pool = true;

          return HSA_STATUS_INFO_BREAK;
        }
    
        return HSA_STATUS_SUCCESS;
    }

    static hsa_status_t get_host_pools(hsa_amd_memory_pool_t region, void* data) {
        hsa_status_t status;
        hsa_amd_segment_t segment;
        status = hsa_amd_memory_pool_get_info(region, HSA_AMD_MEMORY_POOL_INFO_SEGMENT, &segment);
        STATUS_CHECK(status, __LINE__);

        pool_iterator *ri = (pool_iterator*) (data);

        hsa_amd_memory_pool_global_flag_t flags;
        status = hsa_amd_memory_pool_get_info(region, HSA_AMD_MEMORY_POOL_INFO_GLOBAL_FLAGS, &flags);
        STATUS_CHECK(status, __LINE__);

#if KALMAR_DEBUG
        size_t size = 0;
        status = hsa_amd_memory_pool_get_info(region, HSA_AMD_MEMORY_POOL_INFO_SIZE, &size);
        STATUS_CHECK(status, __LINE__);
        size = size/(1024*1024);

#endif
        if ((flags & HSA_AMD_MEMORY_POOL_GLOBAL_FLAG_KERNARG_INIT) && (!ri->_found_kernarg_memory_pool)) {
#if KALMAR_DEBUG
            std::cerr << "found kernarg memory pool on host memory, size(MB) = " << size << std::endl;
#endif 
            ri->_kernarg_memory_pool = region;
            ri->_found_kernarg_memory_pool = true;
        }
        
        if ((flags & HSA_AMD_MEMORY_POOL_GLOBAL_FLAG_FINE_GRAINED) && (!ri->_found_finegrained_system_memory_pool)) {
#if KALMAR_DEBUG
            std::cerr << "found fine grained memory pool on host memory, size(MB) = " << size << std::endl;
#endif 
            ri->_finegrained_system_memory_pool = region;
            ri->_found_finegrained_system_memory_pool = true;
        }

        if ((flags & HSA_AMD_MEMORY_POOL_GLOBAL_FLAG_COARSE_GRAINED) && (!ri->_found_coarsegrained_system_memory_pool)) {
#if KALMAR_DEBUG
            std::cerr << "found coarse-grain system memory pool, size(MB) = " << size << std::endl;
#endif 
            ri->_coarsegrained_system_memory_pool = region;
            ri->_found_coarsegrained_system_memory_pool = true;
        }
        return HSA_STATUS_SUCCESS;
    } 

    static hsa_status_t find_group_memory(hsa_amd_memory_pool_t region, void* data) {
      hsa_amd_segment_t segment;
      size_t size = 0;
      bool flag = false;

      hsa_status_t status = HSA_STATUS_SUCCESS;

      // get segment information
      status = hsa_amd_memory_pool_get_info(region, HSA_AMD_MEMORY_POOL_INFO_SEGMENT, &segment);
      STATUS_CHECK(status, __LINE__);

      if (segment == HSA_AMD_SEGMENT_GROUP) {
        // found group segment, get its size
        status = hsa_amd_memory_pool_get_info(region, HSA_AMD_MEMORY_POOL_INFO_SIZE, &size);
        STATUS_CHECK(status, __LINE__);

        // save the result to data
        size_t* result = (size_t*)data;
        *result = size;

        return HSA_STATUS_INFO_BREAK;
      }

      // continue iteration
      return HSA_STATUS_SUCCESS;
    }

    hsa_agent_t& getAgent() {
        return agent;
    }

    HSADevice(hsa_agent_t a, hsa_agent_t host) : KalmarDevice(access_type_read_write),
                               agent(a), programs(), max_tile_static_size(0),
                               queues(), queues_mutex(),
                               ri(),
                               useCoarseGrainedRegion(false),
                               kernargPool(), kernargPoolFlag(), kernargCursor(0), kernargPoolMutex(),
                               executables(),
                               profile(hcAgentProfileNone),
                               path(), description(), host_(host) {
#if KALMAR_DEBUG
        std::cerr << "HSADevice::HSADevice()\n";
#endif

        hsa_status_t status = HSA_STATUS_SUCCESS;

        /// set up path and description
        {
            char name[64] {0};
            uint32_t node = 0;
            status = hsa_agent_get_info(agent, HSA_AGENT_INFO_NAME, name);
            STATUS_CHECK(status, __LINE__);
            status = hsa_agent_get_info(agent, HSA_AGENT_INFO_NODE, &node);
            STATUS_CHECK(status, __LINE__);
    
            wchar_t path_wchar[128] {0};
            wchar_t description_wchar[128] {0};
            swprintf(path_wchar, 128, L"%s%u", name, node);
            swprintf(description_wchar, 128, L"AMD HSA Agent %s%u", name, node);
    
            path = std::wstring(path_wchar);
            description = std::wstring(description_wchar);

#if KALMAR_DEBUG
            std::wcerr << L"Path: " << path << L"\n";
            std::wcerr << L"Description: " << description << L"\n";
#endif
        }

        /// Iterate over memory pool of the device and its host
        status = hsa_amd_agent_iterate_memory_pools(agent, HSADevice::find_group_memory, &max_tile_static_size);
        STATUS_CHECK(status, __LINE__);

        status = hsa_amd_agent_iterate_memory_pools(agent, &HSADevice::get_memory_pools, &ri);
        STATUS_CHECK(status, __LINE__);

        status = hsa_amd_agent_iterate_memory_pools(host_, HSADevice::get_host_pools, &ri);
        STATUS_CHECK(status, __LINE__);

        /// after iterating memory regions, set if we can use coarse grained regions
        bool result = false;
        if (hasHSACoarsegrainedRegion()) {
            result = true;
            // environment variable HCC_HSA_USEHOSTMEMORY may be used to change
            // the default behavior
            char* hsa_behavior = getenv("HCC_HSA_USEHOSTMEMORY");
            if (hsa_behavior != nullptr) {
                if (std::string("ON") == hsa_behavior) {
                    result = false;
                }
            }
        }
        useCoarseGrainedRegion = result; 

        /// pre-allocate a pool of kernarg buffers in case:
        /// - kernarg region is available
        /// - compile-time macro USE_KERNARG_REGION is set
        /// - compile-time macro KERNARG_POOL_SIZE is larger than 0
        if (hasHSAKernargRegion() && USE_KERNARG_REGION) {
#if KERNARG_POOL_SIZE > 0
            hsa_amd_memory_pool_t kernarg_region = getHSAKernargRegion();

            // pre-allocate kernarg buffers
            void* kernargMemory = nullptr;
            for (int i = 0; i < KERNARG_POOL_SIZE; ++i) {
                status = hsa_amd_memory_pool_allocate(kernarg_region, KERNARG_BUFFER_SIZE, 0, &kernargMemory);
                STATUS_CHECK(status, __LINE__);

                // Allow device to access to it once it is allocated. Normally, this memory pool is on system memory.
                status = hsa_amd_agents_allow_access(1, &agent, NULL, kernargMemory);
                STATUS_CHECK(status, __LINE__);

                kernargPool.push_back(kernargMemory);
                kernargPoolFlag.push_back(false);
            }
#endif
        }

        // Setup AM pool.
        ri._am_memory_pool = (ri._found_local_memory_pool)
                                 ? ri._local_memory_pool
                                 : ri._finegrained_system_memory_pool;

        ri._am_host_memory_pool = (ri._found_coarsegrained_system_memory_pool)
                                      ? ri._coarsegrained_system_memory_pool
                                      : ri._finegrained_system_memory_pool;
        
        /// Query the maximum number of work-items in a workgroup
        status = hsa_agent_get_info(agent, HSA_AGENT_INFO_WORKGROUP_MAX_SIZE, &workgroup_max_size);
        STATUS_CHECK(status, __LINE__);

        /// Query the maximum number of work-items in each dimension of a workgroup
        status = hsa_agent_get_info(agent, HSA_AGENT_INFO_WORKGROUP_MAX_DIM, &workgroup_max_dim);

        STATUS_CHECK(status, __LINE__);

        /// Get ISA associated with the agent
        status = hsa_agent_get_info(agent, HSA_AGENT_INFO_ISA, &agentISA);
        STATUS_CHECK(status, __LINE__);

        /// Get the profile of the agent
        hsa_profile_t agentProfile;
        status = hsa_agent_get_info(agent, HSA_AGENT_INFO_PROFILE, &agentProfile);
        STATUS_CHECK(status, __LINE__);

        if (agentProfile == HSA_PROFILE_BASE) {
            profile = hcAgentProfileBase;
        } else if (agentProfile == HSA_PROFILE_FULL) {
            profile = hcAgentProfileFull;
        }
    }

    ~HSADevice() {
#if KALMAR_DEBUG
        std::cerr << "HSADevice::~HSADevice() in\n";
#endif

        // release all queues
        queues_mutex.lock();
        for (auto queue_iterator : queues) {
            if (!queue_iterator.expired()) {
                auto queue = queue_iterator.lock();
                queue->dispose();
            }
        }
        queues.clear();
        queues_mutex.unlock();

        // deallocate kernarg buffers in the pool
        if (hasHSAKernargRegion() && USE_KERNARG_REGION) {
#if KERNARG_POOL_SIZE > 0
            kernargPoolMutex.lock();

            hsa_status_t status = HSA_STATUS_SUCCESS;

            for (int i = 0; i < kernargPool.size(); ++i) {
                hsa_amd_memory_pool_free(kernargPool[i]);
                STATUS_CHECK(status, __LINE__);
            }

            kernargPool.clear();
            kernargPoolFlag.clear();

            kernargPoolMutex.unlock();
#endif
        }

        // release all data in programs
        for (auto kernel_iterator : programs) {
            delete kernel_iterator.second;
        }
        programs.clear();

        // release executable
        for (auto executable_iterator : executables) {
            delete executable_iterator.second;
        }
        executables.clear();

#if KALMAR_DEBUG
        std::cerr << "HSADevice::~HSADevice() out\n";
#endif
    }

    std::wstring path;
    std::wstring description;

    std::wstring get_path() const override { return path; }
    std::wstring get_description() const override { return description; }
    size_t get_mem() const override { return 0; }
    bool is_double() const override { return true; }
    bool is_lim_double() const override { return true; }
    bool is_unified() const override {
        return (useCoarseGrainedRegion == false);
    }
    bool is_emulated() const override { return false; }

    void* create(size_t count, struct rw_info* key) override {
        void *data = nullptr;

        if (!is_unified()) {
#if KALMAR_DEBUG
            std::cerr << "create(" << count << "," << key << "): use HSA memory allocator\n";
#endif
            hsa_status_t status = HSA_STATUS_SUCCESS;
            auto am_region = getHSAAMRegion();
    
            status = hsa_amd_memory_pool_allocate(am_region, count, 0, &data);
            STATUS_CHECK(status, __LINE__);

            hsa_agent_t* agent = static_cast<hsa_agent_t*>(getHSAAgent());
            status = hsa_amd_agents_allow_access(1, agent, NULL, data);
            STATUS_CHECK(status, __LINE__); 
        } else {
#if KALMAR_DEBUG
            std::cerr << "create(" << count << "," << key << "): use host memory allocator\n";
#endif
            data = kalmar_aligned_alloc(0x1000, count);
        }

#if KALMAR_DEBUG
        std::cerr << "create(): " << data << "\n";
#endif

        return data;
    }
    
    void release(void *ptr, struct rw_info* key ) override {
        hsa_status_t status = HSA_STATUS_SUCCESS;
        if (!is_unified()) {
#if KALMAR_DEBUG
            std::cerr << "release(" << ptr << "," << key << "): use HSA memory deallocator\n";
#endif
            status = hsa_amd_memory_pool_free(ptr);
            STATUS_CHECK(status, __LINE__);
        } else {
#if KALMAR_DEBUG
            std::cerr << "release(" << ptr << "," << key << "): use host memory deallocator\n";
#endif
            kalmar_aligned_free(ptr);
        }
    }

    // calculate MD5 checksum
    std::string MD5Sum(size_t size, void* source) {
        unsigned char md5_hash[16];
        memset(md5_hash, 0, sizeof(unsigned char) * 16);
        MD5_CTX md5ctx;
        MD5_Init(&md5ctx);
        MD5_Update(&md5ctx, source, size);
        MD5_Final(md5_hash, &md5ctx);

        std::stringstream checksum;
        checksum << std::setbase(16);
        for (int i = 0; i < 16; ++i) {
            checksum << static_cast<unsigned int>(md5_hash[i]);
        }

        return checksum.str();
    }

    void BuildProgram(void* size, void* source, bool needsCompilation = true) override {
        if (executables.find(MD5Sum((size_t)size, source)) == executables.end()) {
            bool use_amdgpu = false;
#ifdef HSA_USE_AMDGPU_BACKEND
            const char *km_use_amdgpu = getenv("KM_USE_AMDGPU");
            use_amdgpu = !km_use_amdgpu || km_use_amdgpu[0] != '0';
#endif
            size_t kernel_size = (size_t)((void *)size);
            char *kernel_source = (char*)malloc(kernel_size+1);
            memcpy(kernel_source, source, kernel_size);
            kernel_source[kernel_size] = '\0';
            if (needsCompilation && !use_amdgpu) {
              BuildProgramImpl(kernel_source, kernel_size);
            } else {
              BuildOfflineFinalizedProgramImpl(kernel_source, kernel_size);
            }
            free(kernel_source);
        }
    }

    bool IsCompatibleKernel(void* size, void* source) override {
        hsa_status_t status;

        // Allocate memory for kernel source
        size_t kernel_size = (size_t)((void *)size);
        char *kernel_source = (char*)malloc(kernel_size+1);
        memcpy(kernel_source, source, kernel_size);
        kernel_source[kernel_size] = '\0';

        // Deserialize code object.
        hsa_code_object_t code_object = {0};
        status = hsa_code_object_deserialize(kernel_source, kernel_size, NULL, &code_object);
        STATUS_CHECK(status, __LINE__);
        assert(0 != code_object.handle);

        // Get ISA of the code object
        hsa_isa_t code_object_isa;
        status = hsa_code_object_get_info(code_object, HSA_CODE_OBJECT_INFO_ISA, &code_object_isa);
        STATUS_CHECK(status, __LINE__);

        // Check if the code object is compatible with ISA of the agent
        bool isCompatible = false;
        status = hsa_isa_compatible(code_object_isa, agentISA, &isCompatible);
        STATUS_CHECK(status, __LINE__);

        // Destroy code object
        status = hsa_code_object_destroy(code_object);
        STATUS_CHECK(status, __LINE__);

        // release allocated memory
        free(kernel_source);

        return isCompatible;
    }

    void* CreateKernel(const char* fun, void* size, void* source, bool needsCompilation = true) override {
        std::string str(fun);
        HSAKernel *kernel = programs[str];
        if (!kernel) {
            bool use_amdgpu = false;
#ifdef HSA_USE_AMDGPU_BACKEND
            const char *km_use_amdgpu = getenv("KM_USE_AMDGPU");
            use_amdgpu = !km_use_amdgpu || km_use_amdgpu[0] != '0';
#endif
            size_t kernel_size = (size_t)((void *)size);
            char *kernel_source = (char*)malloc(kernel_size+1);
            memcpy(kernel_source, source, kernel_size);
            kernel_source[kernel_size] = '\0';
            std::string kname;
            if (use_amdgpu) {
              kname = fun;
            } else {
              kname = std::string("&")+fun;
            }
            //std::cerr << "HSADevice::CreateKernel(): Creating kernel: " << kname << "\n";
            if (needsCompilation && !use_amdgpu) {
              kernel = CreateKernelImpl(kernel_source, kernel_size, kname.c_str());
            } else {
              kernel = CreateOfflineFinalizedKernelImpl(kernel_source, kernel_size, kname.c_str());
            }
            free(kernel_source);
            if (!kernel) {
                std::cerr << "HSADevice::CreateKernel(): Unable to create kernel\n";
                abort();
            } else {
                //std::cerr << "HSADevice::CreateKernel(): Created kernel\n";
            }
            programs[str] = kernel;
        }

        // HSADispatch instance will be deleted in:
        // HSAQueue::LaunchKernel()
        // or it will be created as a shared_ptr<KalmarAsyncOp> in:
        // HSAQueue::LaunchKernelAsync()
        HSADispatch *dispatch = new HSADispatch(this, kernel);
        dispatch->clearArgs();

        // HLC Stable would need 3 additional arguments
        // HLC Development would not need any additional arguments
#define HSAIL_HLC_DEVELOPMENT_COMPILER 1
#ifndef HSAIL_HLC_DEVELOPMENT_COMPILER
        dispatch->pushLongArg(0);
        dispatch->pushLongArg(0);
        dispatch->pushLongArg(0);
#endif
        return dispatch;
    }

    std::shared_ptr<KalmarQueue> createQueue(execute_order order = execute_in_order) override {
        std::shared_ptr<KalmarQueue> q =  std::shared_ptr<KalmarQueue>(new HSAQueue(this, agent, order));
        queues_mutex.lock();
        queues.push_back(q);
        queues_mutex.unlock();
        return q;
    }

    size_t GetMaxTileStaticSize() override {
        return max_tile_static_size;
    }

    std::vector< std::shared_ptr<KalmarQueue> > get_all_queues() override {
        std::vector< std::shared_ptr<KalmarQueue> > result;
        queues_mutex.lock();
        for (auto queue : queues) {
            if (!queue.expired()) {
                result.push_back(queue.lock());
            }
        }
        queues_mutex.unlock();
        return result;
    }

    hsa_amd_memory_pool_t& getHSAKernargRegion() {
        return ri._kernarg_memory_pool;
    }

    hsa_amd_memory_pool_t& getHSAAMHostRegion() {
        return ri._am_host_memory_pool;
    }

    hsa_amd_memory_pool_t& getHSAAMRegion() {
        return ri._am_memory_pool;
    }

    bool hasHSAKernargRegion() { 
      return ri._found_kernarg_memory_pool;
    }

    bool hasHSAFinegrainedRegion() {
      return ri._found_finegrained_system_memory_pool;
    }

    bool hasHSACoarsegrainedRegion() {
      return ri. _found_local_memory_pool;
    }

    void releaseKernargBuffer(void* kernargBuffer, int kernargBufferIndex) {
        if (hasHSAKernargRegion() && USE_KERNARG_REGION) {
            if ( (KERNARG_POOL_SIZE > 0) && (kernargBufferIndex >= 0) ) {
                kernargPoolMutex.lock();

                // mark the kernarg buffer pointed by kernelBufferIndex as available
                kernargPoolFlag[kernargBufferIndex] = false;

                kernargPoolMutex.unlock();
             } else {
                if (kernargBuffer != nullptr) {
                    hsa_amd_memory_pool_free(kernargBuffer);
                }
             }
        }
    }

    std::pair<void*, int> getKernargBuffer(int size) {
        void* ret = nullptr;
        int cursor = 0;

        if (hasHSAKernargRegion() && USE_KERNARG_REGION) {

            // find an available buffer in the pool in case
            // - kernarg pool is available
            // - requested size is smaller than KERNARG_BUFFER_SIZE
            if ( (KERNARG_POOL_SIZE > 0) && (size <= KERNARG_BUFFER_SIZE) ) {
                kernargPoolMutex.lock();
                cursor = kernargCursor;
        
                if (kernargPoolFlag[cursor] == false) {
                    // the cursor is valid, use it
                    ret = kernargPool[cursor];
        
                    // set the kernarg buffer as used
                    kernargPoolFlag[cursor] = true;
        
                    // simply move the cursor to the next index
                    ++kernargCursor;
                    if (kernargCursor == kernargPool.size()) kernargCursor = 0;          
                } else {
                    // the cursor is not valid, sequentially find the next available slot
                    bool found = false;
        
                    int startingCursor = cursor;
                    do {
                        ++cursor;
                        if (cursor == kernargPool.size()) cursor = 0;
        
                        if (kernargPoolFlag[cursor] == false) {
                            // the cursor is valid, use it
                            ret = kernargPool[cursor];
        
                            // set the kernarg buffer as used
                            kernargPoolFlag[cursor] = true;
        
                            // simply move the cursor to the next index
                            kernargCursor = cursor + 1;
                            if (kernargCursor == kernargPool.size()) kernargCursor = 0;
        
                            // break from the loop
                            found = true;
                            break;
                        }
                    } while(cursor != startingCursor); // ensure we at most scan the vector once
        
                    if (found == false) {
                        hsa_status_t status = HSA_STATUS_SUCCESS;

                        // increase kernarg pool on demand by KERNARG_POOL_SIZE
                        hsa_amd_memory_pool_t kernarg_region = getHSAKernargRegion();
                       
                        // keep track of the size of kernarg pool before increasing it
                        int oldKernargPoolSize = kernargPool.size();
                        int oldKernargPoolFlagSize = kernargPoolFlag.size();
                        assert(oldKernargPoolSize == oldKernargPoolFlagSize);
            
                        // pre-allocate kernarg buffers
                        void* kernargMemory = nullptr;
                        for (int i = 0; i < KERNARG_POOL_SIZE; ++i) {
                            status = hsa_amd_memory_pool_allocate(kernarg_region, KERNARG_BUFFER_SIZE, 0, &kernargMemory);
                            STATUS_CHECK(status, __LINE__);

                            status = hsa_amd_agents_allow_access(1, &agent, NULL, kernargMemory);
                            STATUS_CHECK(status, __LINE__);
            
                            kernargPool.push_back(kernargMemory);
                            kernargPoolFlag.push_back(false);
                        }

                        assert(kernargPool.size() == oldKernargPoolSize + KERNARG_POOL_SIZE);
                        assert(kernargPoolFlag.size() == oldKernargPoolFlagSize + KERNARG_POOL_SIZE);

                        // set return values, after the pool has been increased

                        // use the first item in the newly allocated pool
                        cursor = oldKernargPoolSize;

                        // access the new item through the newly assigned cursor
                        ret = kernargPool[cursor];

                        // mark the item as used
                        kernargPoolFlag[cursor] = true;

                        // simply move the cursor to the next index
                        kernargCursor = cursor + 1;
                        if (kernargCursor == kernargPool.size()) kernargCursor = 0;

                        found = true;
                    }
        
                }
        
                kernargPoolMutex.unlock();
            } else {
                // allocate new buffers in case:
                // - the kernarg pool is set at compile-time
                // - requested kernarg buffer size is larger than KERNARG_BUFFER_SIZE

                hsa_status_t status = HSA_STATUS_SUCCESS;
                hsa_amd_memory_pool_t kernarg_region = getHSAKernargRegion();
    
                status = hsa_amd_memory_pool_allocate(kernarg_region, size, 0, &ret);
                STATUS_CHECK(status, __LINE__);

                status = hsa_amd_agents_allow_access(1, &agent, NULL, ret);
                STATUS_CHECK(status, __LINE__);
    
                // set cursor value as -1 to notice the buffer would be deallocated
                // instead of recycled back into the pool
                cursor = -1;
            }
        } else {
            // this function does nothing in case:
            // - kernarg region is not available on the agent
            // - or we choose not to use kernarg region by setting USE_KERNARG_REGION to 0
        }

        return std::make_pair(ret, cursor);
    }

    void* getSymbolAddress(const char* symbolName) override {
        hsa_status_t status;

        unsigned long* symbol_ptr = nullptr;
        if (executables.size() != 0) {
            // fix symbol name to match HSA rule
            std::string symbolString("&");
            symbolString += symbolName;

            // iterate through all HSA executables
            for (auto executable_iterator : executables) {
                HSAExecutable *executable = executable_iterator.second;

                // get symbol
                hsa_executable_symbol_t symbol;
                status = hsa_executable_get_symbol(executable->hsaExecutable, NULL, symbolString.c_str(), agent, 0, &symbol);
                if (status == HSA_STATUS_SUCCESS) {
                    // get address of symbol
                    uint64_t symbol_address;
                    status = hsa_executable_symbol_get_info(symbol,
                                                            HSA_EXECUTABLE_SYMBOL_INFO_VARIABLE_ADDRESS,
                                                            &symbol_address);
                    STATUS_CHECK(status, __LINE__);
        
                    symbol_ptr = (unsigned long*)symbol_address;
                    break;
                }
            }
        } else {
#if KALMAR_DEBUG
            std::cerr << "HSA executable NOT built yet!\n";
#endif
        }

        return symbol_ptr;
    }

    // FIXME: return values
    // TODO: Need more info about hostptr, is it OS allocated buffer or HSA allocator allocated buffer.
    // Or it might be the responsibility of caller? Because for OS allocated buffer, we need to call hsa_amd_memory_lock, otherwise, need to call
    // hsa_amd_agents_allow_access. Assume it is HSA allocated buffer.
    void memcpySymbol(void* symbolAddr, void* hostptr, size_t count, size_t offset = 0, enum hcMemcpyKind kind = hcMemcpyHostToDevice) override {
        hsa_status_t status;

        if (executables.size() != 0) {
            // copy data
            if (kind == hcMemcpyHostToDevice) {
                // host -> device
                status = hsa_memory_copy(symbolAddr, (char*)hostptr + offset, count);
                STATUS_CHECK(status, __LINE__);
            } else if (kind == hcMemcpyDeviceToHost) {
                // device -> host
                status = hsa_memory_copy(hostptr, (char*)symbolAddr + offset, count);
                STATUS_CHECK(status, __LINE__);
            }
        } else {
#if KALMAR_DEBUG
            std::cerr << "HSA executable NOT built yet!\n";
#endif
        }
    }

    // FIXME: return values
    void memcpySymbol(const char* symbolName, void* hostptr, size_t count, size_t offset = 0, enum hcMemcpyKind kind = hcMemcpyHostToDevice) override {
        hsa_status_t status;
    
        status = hsa_amd_agents_allow_access(1, &agent, NULL, hostptr);
        STATUS_CHECK(status, __LINE__);
        if (executables.size() != 0) {
            unsigned long* symbol_ptr = (unsigned long*)getSymbolAddress(symbolName);
            memcpySymbol(symbol_ptr, hostptr, count, offset, kind);
        } else {
#if KALMAR_DEBUG
            std::cerr << "HSA executable NOT built yet!\n";
#endif
        }
    }

    void* getHSAAgent() override;

    hcAgentProfile getProfile() override { return profile; }

private:

    void BuildOfflineFinalizedProgramImpl(void* kernelBuffer, int kernelSize) {
        hsa_status_t status;

        std::string index = MD5Sum((size_t)kernelSize, kernelBuffer);

        // load HSA program if we haven't done so
        if (executables.find(index) == executables.end()) {
            // Deserialize code object.
            hsa_code_object_t code_object = {0};
            status = hsa_code_object_deserialize(kernelBuffer, kernelSize, NULL, &code_object);
            STATUS_CHECK(status, __LINE__);
            assert(0 != code_object.handle);

            // Create the executable.
            hsa_executable_t hsaExecutable;
            status = hsa_executable_create(HSA_PROFILE_FULL, HSA_EXECUTABLE_STATE_UNFROZEN,
                                           NULL, &hsaExecutable);
            STATUS_CHECK(status, __LINE__);

            // Load the code object.
            status = hsa_executable_load_code_object(hsaExecutable, agent, code_object, NULL);
            STATUS_CHECK(status, __LINE__);

            // Freeze the executable.
            status = hsa_executable_freeze(hsaExecutable, NULL);
            STATUS_CHECK(status, __LINE__);

            // save everything as an HSAExecutable instance
            executables[index] = new HSAExecutable(hsaExecutable, code_object);
        }
    }

    HSAKernel* CreateOfflineFinalizedKernelImpl(void *kernelBuffer, int kernelSize, const char *entryName) {
        hsa_status_t status;

        std::string index = MD5Sum((size_t)kernelSize, kernelBuffer);

        // load HSA program if we haven't done so
        if (executables.find(index) == executables.end()) {
            BuildOfflineFinalizedProgramImpl(kernelBuffer, kernelSize);
        }

        // fetch HSAExecutable*
        HSAExecutable* executable = executables[index];

        // Get symbol handle.
        hsa_executable_symbol_t kernelSymbol;
        status = hsa_executable_get_symbol(executable->hsaExecutable, NULL, entryName, agent, 0, &kernelSymbol);
        STATUS_CHECK(status, __LINE__);

        // Get code handle.
        uint64_t kernelCodeHandle;
        status = hsa_executable_symbol_get_info(kernelSymbol, HSA_EXECUTABLE_SYMBOL_INFO_KERNEL_OBJECT, &kernelCodeHandle);
        STATUS_CHECK(status, __LINE__);

        return new HSAKernel(executable, kernelSymbol, kernelCodeHandle);
    }

    void BuildProgramImpl(const char* hsailBuffer, int hsailSize) {
        hsa_status_t status;

        std::string index = MD5Sum((size_t)hsailSize, (void*)hsailBuffer);

        // finalize HSA program if we haven't done so
        if (executables.find(index) == executables.end()) {
            /*
             * Load BRIG, encapsulated in an ELF container, into a BRIG module.
             */
            hsa_ext_module_t hsaModule = 0;
            hsaModule = (hsa_ext_module_t)hsailBuffer;

            /*
             * Create hsa program.
             */
            hsa_ext_program_t hsaProgram = {0};
            status = hsa_ext_program_create(HSA_MACHINE_MODEL_LARGE, HSA_PROFILE_FULL,
                                            HSA_DEFAULT_FLOAT_ROUNDING_MODE_ZERO, NULL, &hsaProgram);
            STATUS_CHECK(status, __LINE__);

            /*
             * Add the BRIG module to hsa program.
             */
            status = hsa_ext_program_add_module(hsaProgram, hsaModule);
            STATUS_CHECK(status, __LINE__);

            /*
             * Finalize the hsa program.
             */
            hsa_isa_t isa = {0};
            status = hsa_agent_get_info(agent, HSA_AGENT_INFO_ISA, &isa);
            STATUS_CHECK(status, __LINE__);

            hsa_ext_control_directives_t control_directives;
            memset(&control_directives, 0, sizeof(hsa_ext_control_directives_t));

            const char* extra_finalizer_opt = getenv("HCC_FINALIZE_OPT");
            hsa_code_object_t hsaCodeObject = {0};
            status = hsa_ext_program_finalize(hsaProgram, isa, 0, control_directives,
                                              extra_finalizer_opt, HSA_CODE_OBJECT_TYPE_PROGRAM, &hsaCodeObject);
            STATUS_CHECK(status, __LINE__);

            if (hsaProgram.handle != 0) {
                status = hsa_ext_program_destroy(hsaProgram);
                STATUS_CHECK(status, __LINE__);
            }

            // Create the executable.
            hsa_executable_t hsaExecutable;
            status = hsa_executable_create(HSA_PROFILE_FULL, HSA_EXECUTABLE_STATE_UNFROZEN,
                                           NULL, &hsaExecutable);
            STATUS_CHECK(status, __LINE__);

            // Load the code object.
            status = hsa_executable_load_code_object(hsaExecutable, agent, hsaCodeObject, NULL);
            STATUS_CHECK(status, __LINE__);

            // Freeze the executable.
            status = hsa_executable_freeze(hsaExecutable, NULL);
            STATUS_CHECK(status, __LINE__);

            // save everything as an HSAExecutable instance
            executables[index] = new HSAExecutable(hsaExecutable, hsaCodeObject);
        }
    }

    HSAKernel* CreateKernelImpl(const char *hsailBuffer, int hsailSize, const char *entryName) {
        hsa_status_t status;
  
        std::string index = MD5Sum((size_t)hsailSize, (void*)hsailBuffer);

        // finalize HSA program if we haven't done so
        if (executables.find(index) == executables.end()) {
            BuildProgramImpl(hsailBuffer, hsailSize);
        }
  
        // fetch HSAExecutable*
        HSAExecutable* executable = executables[index];

        // Get symbol handle.
        hsa_executable_symbol_t kernelSymbol;
        status = hsa_executable_get_symbol(executable->hsaExecutable, NULL, entryName, agent, 0, &kernelSymbol);
        STATUS_CHECK(status, __LINE__);
  
        // Get code handle.
        uint64_t kernelCodeHandle;
        status = hsa_executable_symbol_get_info(kernelSymbol, HSA_EXECUTABLE_SYMBOL_INFO_KERNEL_OBJECT, &kernelCodeHandle);
        STATUS_CHECK(status, __LINE__);
  
        return new HSAKernel(executable, kernelSymbol, kernelCodeHandle);
    }

};

class HSAContext final : public KalmarContext
{
    /// memory pool for signals
    std::vector<hsa_signal_t> signalPool;
    std::vector<bool> signalPoolFlag;
    int signalCursor;
    std::mutex signalPoolMutex;
    /* TODO: Modify properly when supporing multi-gpu.
    When using memory pool api, each agent will only report memory pool
    which is attached with the agent itself physically, eg, GPU won't
    report system memory pool anymore. In order to change as little
    as possbile, will choose the first CPU as default host and hack the 
    HSADevice class to assign it the host memory pool to GPU agent. 
    */
    hsa_agent_t host;
    
    /// Determines if the given agent is of type HSA_DEVICE_TYPE_GPU
    /// If so, cache to input data
    static hsa_status_t find_gpu(hsa_agent_t agent, void *data) {
        hsa_status_t status;
        hsa_device_type_t device_type;
        std::vector<hsa_agent_t>* pAgents = nullptr;

        if (data == nullptr) {
            return HSA_STATUS_ERROR_INVALID_ARGUMENT;
        } else {
            pAgents = static_cast<std::vector<hsa_agent_t>*>(data);
        }

        hsa_status_t stat = hsa_agent_get_info(agent, HSA_AGENT_INFO_DEVICE, &device_type);
        if (stat != HSA_STATUS_SUCCESS) {
            return stat;
        }

#if KALMAR_DEBUG
        {
            char name[64];
            uint32_t node = 0;
            status = hsa_agent_get_info(agent, HSA_AGENT_INFO_NAME, name);
            STATUS_CHECK(status, __LINE__);
            status = hsa_agent_get_info(agent, HSA_AGENT_INFO_NODE, &node);
            STATUS_CHECK(status, __LINE__);
            if (device_type == HSA_DEVICE_TYPE_GPU) {
                printf("GPU HSA agent: %s, Node ID: %u\n", name, node);
            } else if (device_type == HSA_DEVICE_TYPE_CPU) {
                printf("CPU HSA agent: %s, Node ID: %u\n", name, node);
            } else {
                printf("DSP HSA agent: %s, Node ID: %u\n", name, node);
            }
        }
#endif

        if (device_type == HSA_DEVICE_TYPE_GPU)  {
            pAgents->push_back(agent);
        }

        return HSA_STATUS_SUCCESS;
    }

    static hsa_status_t find_host(hsa_agent_t agent, void* data) {
        hsa_status_t status;
        hsa_device_type_t device_type;
        if(data == nullptr)
            return HSA_STATUS_ERROR_INVALID_ARGUMENT;
        status = hsa_agent_get_info(agent, HSA_AGENT_INFO_DEVICE, &device_type);
        STATUS_CHECK(status, __LINE__);

        if(HSA_DEVICE_TYPE_CPU == device_type) {
            *(hsa_agent_t*)data = agent;
            return HSA_STATUS_INFO_BREAK;
        }
        return HSA_STATUS_SUCCESS;
    }


public:
    HSAContext() : KalmarContext(), signalPool(), signalPoolFlag(), signalCursor(0), signalPoolMutex() {
        host.handle = (uint64_t)-1;
        // initialize HSA runtime
#if KALMAR_DEBUG
        std::cerr << "HSAContext::HSAContext(): init HSA runtime\n";
#endif
        hsa_status_t status;
        status = hsa_init();
        STATUS_CHECK(status, __LINE__);

        // Iterate over the agents to find out gpu device
        std::vector<hsa_agent_t> agents;
        status = hsa_iterate_agents(&HSAContext::find_gpu, &agents);
        STATUS_CHECK(status, __LINE__);

        // Iterate over agents to find out the first cpu device as host
        status = hsa_iterate_agents(&HSAContext::find_host, &host);
        STATUS_CHECK(status, __LINE__);

        for (int i = 0; i < agents.size(); ++i) {
            hsa_agent_t agent = agents[i];
            auto Dev = new HSADevice(agent, host);
            // choose the first GPU device as the default device
            if (i == 0)
                def = Dev;
            Devices.push_back(Dev);
        }

        
#if SIGNAL_POOL_SIZE > 0
        signalPoolMutex.lock();

        // pre-allocate signals
        for (int i = 0; i < SIGNAL_POOL_SIZE; ++i) {
          hsa_signal_t signal;
          status = hsa_signal_create(1, 0, NULL, &signal);
          STATUS_CHECK(status, __LINE__);
          signalPool.push_back(signal);
          signalPoolFlag.push_back(false);
        }

        signalPoolMutex.unlock();
#endif
    }

    void releaseSignal(hsa_signal_t signal, int signalIndex) {
        hsa_status_t status = HSA_STATUS_SUCCESS;
#if SIGNAL_POOL_SIZE > 0
        signalPoolMutex.lock();

        // restore signal to the initial value 1
        hsa_signal_store_release(signal, 1);

        // mark the signal pointed by signalIndex as available
        signalPoolFlag[signalIndex] = false;

        signalPoolMutex.unlock();
#else
        status = hsa_signal_destroy(signal);
        STATUS_CHECK(status, __LINE__);
#endif
    }

    std::pair<hsa_signal_t, int> getSignal() {
        hsa_signal_t ret;

#if SIGNAL_POOL_SIZE > 0
        signalPoolMutex.lock();
        int cursor = signalCursor;

        if (signalPoolFlag[cursor] == false) {
            // the cursor is valid, use it
            ret = signalPool[cursor];

            // set the signal as used
            signalPoolFlag[cursor] = true;

            // simply move the cursor to the next index
            ++signalCursor;
            if (signalCursor == signalPool.size()) signalCursor = 0;
        } else {
            // the cursor is not valid, sequentially find the next available slot
            bool found = false;
            int startingCursor = cursor;
            do {
                ++cursor;
                if (cursor == signalPool.size()) cursor = 0;

                if (signalPoolFlag[cursor] == false) {
                    // the cursor is valid, use it
                    ret = signalPool[cursor];

                    // set the signal as used
                    signalPoolFlag[cursor] = true;

                    // simply move the cursor to the next index
                    signalCursor = cursor + 1;
                    if (signalCursor == signalPool.size()) signalCursor = 0;

                    // break from the loop
                    found = true;
                    break;
                }
            } while(cursor != startingCursor); // ensure we at most scan the vector once

            if (found == false) {
                hsa_status_t status = HSA_STATUS_SUCCESS;

                // increase signal pool on demand by SIGNAL_POOL_SIZE

                // keep track of the size of signal pool before increasing it
                int oldSignalPoolSize = signalPool.size();
                int oldSignalPoolFlagSize = signalPoolFlag.size();
                assert(oldSignalPoolSize == oldSignalPoolFlagSize);

                // increase signal pool on demand for another SIGNAL_POOL_SIZE
                for (int i = 0; i < SIGNAL_POOL_SIZE; ++i) {
                    hsa_signal_t signal;
                    status = hsa_signal_create(1, 0, NULL, &signal);
                    STATUS_CHECK(status, __LINE__);
                    signalPool.push_back(signal);
                    signalPoolFlag.push_back(false);
                }

                assert(signalPool.size() == oldSignalPoolSize + SIGNAL_POOL_SIZE);
                assert(signalPoolFlag.size() == oldSignalPoolFlagSize + SIGNAL_POOL_SIZE);

                // set return values, after the pool has been increased

                // use the first item in the newly allocated pool
                cursor = oldSignalPoolSize;

                // access the new item through the newly assigned cursor
                ret = signalPool[cursor];

                // mark the item as used
                signalPoolFlag[cursor] = true;

                // simply move the cursor to the next index
                signalCursor = cursor + 1;
                if (signalCursor == signalPool.size()) signalCursor = 0;

                found = true;
            } 
        }

        signalPoolMutex.unlock();
#else
        hsa_signal_create(1, 0, NULL, &ret);
        int cursor = 0;
#endif
        return std::make_pair(ret, cursor);
    }

    ~HSAContext() {
        hsa_status_t status = HSA_STATUS_SUCCESS;
#if KALMAR_DEBUG
        std::cerr << "HSAContext::~HSAContext() in\n";
#endif

        // destroy all KalmarDevices associated with this context
        for (auto dev : Devices)
            delete dev;
        Devices.clear();
        def = nullptr;

#if SIGNAL_POOL_SIZE > 0
        signalPoolMutex.lock();

        // deallocate signals in the pool
        for (int i = 0; i < signalPool.size(); ++i) {
            hsa_signal_t signal;
            status = hsa_signal_destroy(signalPool[i]);
            STATUS_CHECK(status, __LINE__);
        }

        signalPool.clear();
        signalPoolFlag.clear();

        signalPoolMutex.unlock();
#endif

        // shutdown HSA runtime
#if KALMAR_DEBUG
        std::cerr << "HSAContext::~HSAContext(): shut down HSA runtime\n";
#endif
        status = hsa_shut_down();
        STATUS_CHECK(status, __LINE__);

#if KALMAR_DEBUG
        std::cerr << "HSAContext::~HSAContext() out\n";
#endif
    }

    uint64_t getSystemTicks() override {
        // get system tick
        uint64_t timestamp = 0L;
        hsa_system_get_info(HSA_SYSTEM_INFO_TIMESTAMP, &timestamp);
        return timestamp;
    }

    uint64_t getSystemTickFrequency() override {
        // get system tick frequency
        uint64_t timestamp_frequency_hz = 0L;
        hsa_system_get_info(HSA_SYSTEM_INFO_TIMESTAMP_FREQUENCY, &timestamp_frequency_hz);
        return timestamp_frequency_hz;
    }
};

static HSAContext ctx;

} // namespace Kalmar

// ----------------------------------------------------------------------
// member function implementation of HSADevice
// ----------------------------------------------------------------------
namespace Kalmar {

inline void*
HSADevice::getHSAAgent() override {
    return static_cast<void*>(&getAgent());
}

} // namespace Kalmar

// ----------------------------------------------------------------------
// member function implementation of HSAQueue
// ----------------------------------------------------------------------
namespace Kalmar {

inline void*
HSAQueue::getHSAAgent() override {
    return static_cast<void*>(&(static_cast<HSADevice*>(getDev())->getAgent()));
}

inline void*
HSAQueue::getHSAAMRegion() override {
    return static_cast<void*>(&(static_cast<HSADevice*>(getDev())->getHSAAMRegion()));
}

inline void*
HSAQueue::getHSAAMHostRegion() override {
    return static_cast<void*>(&(static_cast<HSADevice*>(getDev())->getHSAAMHostRegion()));
}


inline void*
HSAQueue::getHSAKernargRegion() override {
    return static_cast<void*>(&(static_cast<HSADevice*>(getDev())->getHSAKernargRegion()));
}

} // namespace Kalmar

// ----------------------------------------------------------------------
// member function implementation of HSADispatch
// ----------------------------------------------------------------------

HSADispatch::HSADispatch(Kalmar::HSADevice* _device, HSAKernel* _kernel) :
    device(_device),
    agent(_device->getAgent()),
    kernel(_kernel),
    isDispatched(false),
    waitMode(HSA_WAIT_STATE_BLOCKED),
    dynamicGroupSize(0),
    future(nullptr),
    hsaQueue(nullptr),
    kernargMemory(nullptr) {

    clearArgs();
}


// dispatch a kernel asynchronously
hsa_status_t 
HSADispatch::dispatchKernel(hsa_queue_t* commandQueue) {
    struct timespec begin;
    struct timespec end;
    clock_gettime(CLOCK_REALTIME, &begin);

    hsa_status_t status = HSA_STATUS_SUCCESS;
    if (isDispatched) {
        return HSA_STATUS_ERROR_INVALID_ARGUMENT;
    }
  
    /*
     * Create a signal to wait for the dispatch to finish.
     */
    std::pair<hsa_signal_t, int> ret = Kalmar::ctx.getSignal();
    signal = ret.first;
    signalIndex = ret.second;
  
    /*
     * Initialize the dispatch packet.
     */
    memset(&aql, 0, sizeof(aql));
  
    /*
     * Setup the dispatch information.
     */
    aql.completion_signal = signal;
    aql.setup = launchDimensions << HSA_KERNEL_DISPATCH_PACKET_SETUP_DIMENSIONS;
    aql.workgroup_size_x = workgroup_size[0];
    aql.workgroup_size_y = workgroup_size[1];
    aql.workgroup_size_z = workgroup_size[2];
    aql.grid_size_x = global_size[0];
    aql.grid_size_y = global_size[1];
    aql.grid_size_z = global_size[2];
  

    // set dispatch fences
    if (hsaQueue->get_execute_order() == Kalmar::execute_in_order) {
        //std::cout << "barrier bit on\n";
        // set AQL header with barrier bit on if execute in order
        aql.header = (HSA_PACKET_TYPE_KERNEL_DISPATCH << HSA_PACKET_HEADER_TYPE) |
                     (1 << HSA_PACKET_HEADER_BARRIER) |
                     (HSA_FENCE_SCOPE_SYSTEM << HSA_PACKET_HEADER_ACQUIRE_FENCE_SCOPE) |
                     (HSA_FENCE_SCOPE_SYSTEM << HSA_PACKET_HEADER_RELEASE_FENCE_SCOPE);
    } else {
        //std::cout << "barrier bit off\n";
        // set AQL header with barrier bit off if execute in any order
        aql.header = (HSA_PACKET_TYPE_KERNEL_DISPATCH << HSA_PACKET_HEADER_TYPE) |
                     (HSA_FENCE_SCOPE_SYSTEM << HSA_PACKET_HEADER_ACQUIRE_FENCE_SCOPE) |
                     (HSA_FENCE_SCOPE_SYSTEM << HSA_PACKET_HEADER_RELEASE_FENCE_SCOPE);
    }
  
    // bind kernel code
    aql.kernel_object = kernel->kernelCodeHandle;
  
    // bind kernel arguments
    //printf("arg_vec size: %d in bytes: %d\n", arg_vec.size(), arg_vec.size());

    if (device->hasHSAKernargRegion() && USE_KERNARG_REGION) {
        hsa_amd_memory_pool_t kernarg_region = device->getHSAKernargRegion();

        if (arg_vec.size() > 0) {
            std::pair<void*, int> ret = device->getKernargBuffer(arg_vec.size());
            kernargMemory = ret.first;
            kernargMemoryIndex = ret.second;

#if USE_HSA_MEMORY_COPY_FOR_KERNARG
            // use hsa_memory_copy to copy kernel arguments from host to kernarg region
            status = hsa_memory_copy(kernargMemory, arg_vec.data(), arg_vec.size());
            STATUS_CHECK_Q(status, commandQueue, __LINE__);
#else
            // as kernarg buffers are fine-grained, we can directly use memcpy
            memcpy(kernargMemory, arg_vec.data(), arg_vec.size());
#endif

            aql.kernarg_address = kernargMemory;
        } else {
            aql.kernarg_address = nullptr;
        }
    }
    else {
        aql.kernarg_address = arg_vec.data();
    }


    //for (size_t i = 0; i < arg_vec.size(); ++i) {
    //  printf("%02X ", *(((uint8_t*)aql.kernarg_address)+i));
    //}
    //printf("\n");
 
    // Initialize memory resources needed to execute
    uint32_t group_segment_size;
    status = hsa_executable_symbol_get_info(kernel->hsaExecutableSymbol,
                                            HSA_EXECUTABLE_SYMBOL_INFO_KERNEL_GROUP_SEGMENT_SIZE,
                                            &group_segment_size);
    STATUS_CHECK_Q(status, commandQueue, __LINE__);

#ifndef HSA_USE_AMDGPU_BACKEND
    // let kernel know static group segment size
    kernel->executable->setSymbolToValue("&hcc_static_group_segment_size", group_segment_size);

    // let kernel know dynamic group segment size
    kernel->executable->setSymbolToValue("&hcc_dynamic_group_segment_size", this->dynamicGroupSize);
#endif

    // add dynamic group segment size
    group_segment_size += this->dynamicGroupSize;
    aql.group_segment_size = group_segment_size;

    uint32_t private_segment_size;
    status = hsa_executable_symbol_get_info(kernel->hsaExecutableSymbol,
                                            HSA_EXECUTABLE_SYMBOL_INFO_KERNEL_PRIVATE_SEGMENT_SIZE,
                                            &private_segment_size);
    STATUS_CHECK_Q(status, commandQueue, __LINE__);
    aql.private_segment_size = private_segment_size;

    // write packet
    uint32_t queueMask = commandQueue->size - 1;
    // TODO: Need to check if package write is correct.
    uint64_t index = hsa_queue_load_write_index_relaxed(commandQueue);
    ((hsa_kernel_dispatch_packet_t*)(commandQueue->base_address))[index & queueMask] = aql;
    hsa_queue_store_write_index_relaxed(commandQueue, index + 1);
  
#if KALMAR_DEBUG
    std::cerr << "ring door bell to dispatch kernel\n";
#endif
  
    // Ring door bell
    hsa_signal_store_relaxed(commandQueue->doorbell_signal, index);
  
    isDispatched = true;

    clock_gettime(CLOCK_REALTIME, &end);

#if KALMAR_DISPATCH_TIME_PRINTOUT
    std::cerr << std::setprecision(6) << ((float)(end.tv_sec - begin.tv_sec) * 1000 * 1000 + (float)(end.tv_nsec - begin.tv_nsec) / 1000) << "\n";
#endif

    return status;
}



// wait for the kernel to finish execution
inline hsa_status_t
HSADispatch::waitComplete() {
    hsa_status_t status = HSA_STATUS_SUCCESS;
    if (!isDispatched)  {
        return HSA_STATUS_ERROR_INVALID_ARGUMENT;
    }

#if KALMAR_DEBUG
    std::cerr << "wait for kernel dispatch completion with wait flag: " << waitMode << "\n";
#endif

    // wait for completion
    if (hsa_signal_wait_acquire(signal, HSA_SIGNAL_CONDITION_LT, 1, uint64_t(-1), waitMode)!=0) {
        printf("Signal wait returned unexpected value\n");
        exit(0);
    }

#if KALMAR_DEBUG
    std::cerr << "complete!\n";
#endif

    if (kernargMemory != nullptr) {
      device->releaseKernargBuffer(kernargMemory, kernargMemoryIndex);
      kernargMemory = nullptr;
    }

    // unregister this async operation from HSAQueue
    if (this->hsaQueue != nullptr) {
        this->hsaQueue->removeAsyncOp(this);
    }

    isDispatched = false;
    return status;
}

inline hsa_status_t
HSADispatch::dispatchKernelWaitComplete(Kalmar::HSAQueue* hsaQueue) {
    hsa_status_t status = HSA_STATUS_SUCCESS;

    if (isDispatched) {
        return HSA_STATUS_ERROR_INVALID_ARGUMENT;
    }

    // record HSAQueue association
    this->hsaQueue = hsaQueue;
    // extract hsa_queue_t from HSAQueue
    hsa_queue_t* queue = static_cast<hsa_queue_t*>(hsaQueue->getHSAQueue());

    // dispatch kernel
    status = dispatchKernel(queue);
    STATUS_CHECK_Q(status, queue, __LINE__);

    // wait for completion
    status = waitComplete();
    STATUS_CHECK_Q(status, queue, __LINE__);

    return status;
} 

inline hsa_status_t
HSADispatch::dispatchKernelAsync(Kalmar::HSAQueue* hsaQueue) {
    hsa_status_t status = HSA_STATUS_SUCCESS;

    // record HSAQueue association
    this->hsaQueue = hsaQueue;
    // extract hsa_queue_t from HSAQueue
    hsa_queue_t* queue = static_cast<hsa_queue_t*>(hsaQueue->getHSAQueue());

    // dispatch kernel
    status = dispatchKernel(queue);
    STATUS_CHECK_Q(status, queue, __LINE__);

    // dynamically allocate a std::shared_future<void> object
    future = new std::shared_future<void>(std::async(std::launch::deferred, [&] {
        waitComplete();
    }).share());

    return status;
}

inline void
HSADispatch::dispose() {
    hsa_status_t status;
    if (kernargMemory != nullptr) {
      device->releaseKernargBuffer(kernargMemory, kernargMemoryIndex);
      kernargMemory = nullptr;
    }

    clearArgs();
    std::vector<uint8_t>().swap(arg_vec);

    Kalmar::ctx.releaseSignal(signal, signalIndex);

    if (future != nullptr) {
      delete future;
      future = nullptr;
    }
}

inline uint64_t
HSADispatch::getBeginTimestamp() override {
    Kalmar::HSADevice* device = static_cast<Kalmar::HSADevice*>(hsaQueue->getDev());
    hsa_amd_profiling_dispatch_time_t time;
    hsa_amd_profiling_get_dispatch_time(device->getAgent(), signal, &time);
    return time.start;
}

inline uint64_t
HSADispatch::getEndTimestamp() override {
    Kalmar::HSADevice* device = static_cast<Kalmar::HSADevice*>(hsaQueue->getDev());
    hsa_amd_profiling_dispatch_time_t time;
    hsa_amd_profiling_get_dispatch_time(device->getAgent(), signal, &time);
    return time.end;
}

inline hsa_status_t
HSADispatch::setLaunchAttributes(int dims, size_t *globalDims, size_t *localDims) {
    assert((0 < dims) && (dims <= 3));

    // defaults
    launchDimensions = dims;
    workgroup_size[0] = workgroup_size[1] = workgroup_size[2] = 1;
    global_size[0] = global_size[1] = global_size[2] = 1;

    // for each workgroup dimension, make sure it does not exceed the maximum allowable limit
    const uint16_t* workgroup_max_dim = device->getWorkgroupMaxDim();
    for (int i = 0; i < dims; ++i) {
        computeLaunchAttr(i, globalDims[i], localDims[i], workgroup_max_dim[i]);
    }

    // reduce each dimension in case the overall workgroup limit is exceeded
    uint32_t workgroup_max_size = device->getWorkgroupMaxSize();
    int dim_iterator = 2;
    size_t workgroup_total_size = workgroup_size[0] * workgroup_size[1] * workgroup_size[2];
    while(workgroup_total_size > workgroup_max_size) {
      // repeatedly cut each dimension into half until we are within the limit
      if (workgroup_size[dim_iterator] >= 2) {
        workgroup_size[dim_iterator] >>= 1;
      }
      if (--dim_iterator < 0) {
        dim_iterator = 2;
      }
      workgroup_total_size = workgroup_size[0] * workgroup_size[1] * workgroup_size[2];
    }

    return HSA_STATUS_SUCCESS;
}


// ----------------------------------------------------------------------
// member function implementation of HSABarrier
// ----------------------------------------------------------------------

// wait for the barrier to complete
inline hsa_status_t
HSABarrier::waitComplete() {
    hsa_status_t status = HSA_STATUS_SUCCESS;
    if (!isDispatched)  {
        return HSA_STATUS_ERROR_INVALID_ARGUMENT;
    }

#if KALMAR_DEBUG
    std::cerr << "wait for barrier completion with wait flag: " << waitMode << "\n";
#endif

    // Wait on completion signal until the barrier is finished
    hsa_signal_wait_acquire(signal, HSA_SIGNAL_CONDITION_EQ, 0, UINT64_MAX, waitMode);

#if KALMAR_DEBUG
    std::cerr << "complete!\n";
#endif

    // unregister this async operation from HSAQueue
    if (this->hsaQueue != nullptr) {
        this->hsaQueue->removeAsyncOp(this);
    }

    isDispatched = false;

    return status;
}

inline hsa_status_t
HSABarrier::enqueueAsync(Kalmar::HSAQueue* hsaQueue) {
    hsa_status_t status = HSA_STATUS_SUCCESS;

    // record HSAQueue association
    this->hsaQueue = hsaQueue;
    // extract hsa_queue_t from HSAQueue
    hsa_queue_t* queue = static_cast<hsa_queue_t*>(hsaQueue->getHSAQueue());

    // enqueue barrier packet
    status = enqueueBarrier(queue);
    STATUS_CHECK_Q(status, queue, __LINE__);

    // dynamically allocate a std::shared_future<void> object
    future = new std::shared_future<void>(std::async(std::launch::deferred, [&] {
        waitComplete();
    }).share());

    return status;
}

inline hsa_status_t
HSABarrier::enqueueBarrier(hsa_queue_t* queue) {
    hsa_status_t status = HSA_STATUS_SUCCESS;
    if (isDispatched) {
        return HSA_STATUS_ERROR_INVALID_ARGUMENT;
    }

    // Create a signal to wait for the barrier to finish.
    std::pair<hsa_signal_t, int> ret = Kalmar::ctx.getSignal();
    signal = ret.first;
    signalIndex = ret.second;

    // Obtain the write index for the command queue
    uint64_t index = hsa_queue_load_write_index_relaxed(queue);
    const uint32_t queueMask = queue->size - 1;

    // Define the barrier packet to be at the calculated queue index address
    hsa_barrier_and_packet_t* barrier = &(((hsa_barrier_and_packet_t*)(queue->base_address))[index&queueMask]);
    memset(barrier, 0, sizeof(hsa_barrier_and_packet_t));

    // setup header
    uint16_t header = HSA_PACKET_TYPE_BARRIER_AND << HSA_PACKET_HEADER_TYPE;
    header |= 1 << HSA_PACKET_HEADER_BARRIER;
    header |= HSA_FENCE_SCOPE_SYSTEM << HSA_PACKET_HEADER_ACQUIRE_FENCE_SCOPE;
    header |= HSA_FENCE_SCOPE_SYSTEM << HSA_PACKET_HEADER_RELEASE_FENCE_SCOPE;
    barrier->header = header;

    barrier->completion_signal = signal;

#if KALMAR_DEBUG
    std::cerr << "ring door bell to dispatch barrier\n";
#endif

    // Increment write index and ring doorbell to dispatch the kernel
    hsa_queue_store_write_index_relaxed(queue, index+1);
    hsa_signal_store_relaxed(queue->doorbell_signal, index);

    isDispatched = true;

    return status;
}

inline void
HSABarrier::dispose() {
    Kalmar::ctx.releaseSignal(signal, signalIndex);

    if (future != nullptr) {
      delete future;
      future = nullptr;
    }
}

inline uint64_t
HSABarrier::getBeginTimestamp() override {
    Kalmar::HSADevice* device = static_cast<Kalmar::HSADevice*>(hsaQueue->getDev());
    hsa_amd_profiling_dispatch_time_t time;
    hsa_amd_profiling_get_dispatch_time(device->getAgent(), signal, &time);
    return time.start;
}

inline uint64_t
HSABarrier::getEndTimestamp() override {
    Kalmar::HSADevice* device = static_cast<Kalmar::HSADevice*>(hsaQueue->getDev());
    hsa_amd_profiling_dispatch_time_t time;
    hsa_amd_profiling_get_dispatch_time(device->getAgent(), signal, &time);
    return time.end;
}

// ----------------------------------------------------------------------
// extern "C" functions
// ----------------------------------------------------------------------

extern "C" void *GetContextImpl() {
  return &Kalmar::ctx;
}

extern "C" void PushArgImpl(void *ker, int idx, size_t sz, const void *v) {
  //std::cerr << "pushing:" << ker << " of size " << sz << "\n";
  HSADispatch *dispatch =
      reinterpret_cast<HSADispatch*>(ker);
  void *val = const_cast<void*>(v);
  switch (sz) {
    case sizeof(double):
      dispatch->pushDoubleArg(*reinterpret_cast<double*>(val));
      break;
    case sizeof(int):
      dispatch->pushIntArg(*reinterpret_cast<int*>(val));
      //std::cerr << "(int) value = " << *reinterpret_cast<int*>(val) <<"\n";
      break;
    case sizeof(unsigned char):
      dispatch->pushBooleanArg(*reinterpret_cast<unsigned char*>(val));
      break;
    default:
      assert(0 && "Unsupported kernel argument size");
  }
}

extern "C" void PushArgPtrImpl(void *ker, int idx, size_t sz, const void *v) {
  //std::cerr << "pushing:" << ker << " of size " << sz << "\n";
  HSADispatch *dispatch =
      reinterpret_cast<HSADispatch*>(ker);
  void *val = const_cast<void*>(v);
  dispatch->pushPointerArg(val);
<<<<<<< HEAD
}

//
// This file is distributed under the University of Illinois Open Source
// License. See LICENSE.TXT for details.
//
//===----------------------------------------------------------------------===//

// Kalmar Runtime implementation (HSA version)

#include <cassert>
#include <chrono>
#include <cstdio>
#include <cstdlib>
#include <cstring>
#include <fstream>
#include <future>
#include <iostream>
#include <map>
#include <mutex>
#include <sstream>
#include <string>
#include <thread>
#include <utility>
#include <vector>
#include <algorithm>

#include <hsa.h>
#include <hsa_ext_finalize.h>
#include <hsa_ext_amd.h>

#include <md5.h>
#include <kalmar_runtime.h>
#include <kalmar_aligned_alloc.h>

#include <time.h>
#include <iomanip>

#define KALMAR_DEBUG (0)

/////////////////////////////////////////////////
// kernel dispatch speed optimization flags
/////////////////////////////////////////////////

// size of default kernarg buffer in the kernarg pool in HSAContext
// default set as 128
#define KERNARG_BUFFER_SIZE (128)

// number of pre-allocated kernarg buffers in HSAContext
// default set as 64 (pre-allocating 64 of kernarg buffers in the pool)
#define KERNARG_POOL_SIZE (64)

// number of pre-allocated HSA signals in HSAContext
// default set as 64 (pre-allocating 64 HSA signals)
#define SIGNAL_POOL_SIZE (64)

// whether to use kernarg region found on the HSA agent
// default set as 1 (use karnarg region)
#define USE_KERNARG_REGION (1)

// whether to use hsa_memory_copy to copy prepared kernel arguments
// from host memory to kernarg region
// default set as 0 (NOT use hsa_memory_copy)
#define USE_HSA_MEMORY_COPY_FOR_KERNARG (0)

// whether to print out kernel dispatch time
// default set as 0 (NOT print out kernel dispatch time)
#define KALMAR_DISPATCH_TIME_PRINTOUT (0)

// threshold to clean up finished kernel in HSAQueue.asyncOps
// default set as 1024
#define ASYNCOPS_VECTOR_GC_SIZE (1024)



static const char* getHSAErrorString(hsa_status_t s) {

#define CASE_ERROR_STRING(X)  case X: error_string = #X ;break;

    const char* error_string;
    switch(s) {
        CASE_ERROR_STRING(HSA_STATUS_ERROR_INVALID_ARGUMENT);
        CASE_ERROR_STRING(HSA_STATUS_ERROR_INVALID_QUEUE_CREATION);
        CASE_ERROR_STRING(HSA_STATUS_ERROR_INVALID_ALLOCATION);
        CASE_ERROR_STRING(HSA_STATUS_ERROR_INVALID_AGENT);
        CASE_ERROR_STRING(HSA_STATUS_ERROR_INVALID_REGION);
        CASE_ERROR_STRING(HSA_STATUS_ERROR_INVALID_SIGNAL);
        CASE_ERROR_STRING(HSA_STATUS_ERROR_INVALID_QUEUE);
        CASE_ERROR_STRING(HSA_STATUS_ERROR_OUT_OF_RESOURCES);
        CASE_ERROR_STRING(HSA_STATUS_ERROR_INVALID_PACKET_FORMAT);
        CASE_ERROR_STRING(HSA_STATUS_ERROR_RESOURCE_FREE);
        CASE_ERROR_STRING(HSA_STATUS_ERROR_NOT_INITIALIZED);
        CASE_ERROR_STRING(HSA_STATUS_ERROR_REFCOUNT_OVERFLOW);
        CASE_ERROR_STRING(HSA_STATUS_ERROR_INCOMPATIBLE_ARGUMENTS);
        CASE_ERROR_STRING(HSA_STATUS_ERROR_INVALID_INDEX);
        CASE_ERROR_STRING(HSA_STATUS_ERROR_INVALID_ISA);
        CASE_ERROR_STRING(HSA_STATUS_ERROR_INVALID_ISA_NAME);
        CASE_ERROR_STRING(HSA_STATUS_ERROR_INVALID_CODE_OBJECT);
        CASE_ERROR_STRING(HSA_STATUS_ERROR_INVALID_EXECUTABLE);
        CASE_ERROR_STRING(HSA_STATUS_ERROR_FROZEN_EXECUTABLE);
        CASE_ERROR_STRING(HSA_STATUS_ERROR_INVALID_SYMBOL_NAME);
        CASE_ERROR_STRING(HSA_STATUS_ERROR_VARIABLE_ALREADY_DEFINED);
        CASE_ERROR_STRING(HSA_STATUS_ERROR_VARIABLE_UNDEFINED);
        CASE_ERROR_STRING(HSA_STATUS_ERROR_EXCEPTION);
        default: error_string = "Unknown Error Code";
    };
    return error_string;
}

#define STATUS_CHECK(s,line) if (s != HSA_STATUS_SUCCESS && s != HSA_STATUS_INFO_BREAK) {\
    const char* error_string = getHSAErrorString(s);\
		printf("### Error: %s (%d) at line:%d\n", error_string, s, line);\
                assert(HSA_STATUS_SUCCESS == hsa_shut_down());\
		exit(-1);\
	}

#define STATUS_CHECK_Q(s,q,line) if (s != HSA_STATUS_SUCCESS) {\
    const char* error_string = getHSAErrorString(s);\
		printf("### Error: %s (%d) at line:%d\n", error_string, s, line);\
                assert(HSA_STATUS_SUCCESS == hsa_queue_destroy(q));\
                assert(HSA_STATUS_SUCCESS == hsa_shut_down());\
		exit(-1);\
	}

extern "C" void PushArgImpl(void *ker, int idx, size_t sz, const void *v);
extern "C" void PushArgPtrImpl(void *ker, int idx, size_t sz, const void *v);

// forward declaration
namespace Kalmar {
class HSAQueue;
class HSADevice;
} // namespace Kalmar

///
/// kernel compilation / kernel launching
///

/// modeling of HSA executable
class HSAExecutable {
private:
    hsa_code_object_t hsaCodeObject;
    hsa_executable_t hsaExecutable;
    friend class HSAKernel;
    friend class Kalmar::HSADevice;

public:
    HSAExecutable(hsa_executable_t _hsaExecutable,
                  hsa_code_object_t _hsaCodeObject) :
        hsaExecutable(_hsaExecutable),
        hsaCodeObject(_hsaCodeObject) {}

    ~HSAExecutable() {
      hsa_status_t status;

#if KALMAR_DEBUG
      std::cerr << "HSAExecutable::~HSAExecutable\n";
#endif

      status = hsa_executable_destroy(hsaExecutable);
      STATUS_CHECK(status, __LINE__);

      status = hsa_code_object_destroy(hsaCodeObject);
      STATUS_CHECK(status, __LINE__);
    }

    template<typename T>
    void setSymbolToValue(const char* symbolName, T value) {
        hsa_status_t status;

        // get symbol
        hsa_executable_symbol_t symbol;
        hsa_agent_t agent;
        status = hsa_executable_get_symbol(hsaExecutable, NULL, symbolName, agent, 0, &symbol);
        STATUS_CHECK(status, __LINE__);

        // get address of symbol
        uint64_t symbol_address;
        status = hsa_executable_symbol_get_info(symbol,
                                                HSA_EXECUTABLE_SYMBOL_INFO_VARIABLE_ADDRESS,
                                                &symbol_address);
        STATUS_CHECK(status, __LINE__);

        // set the value of symbol
        T* symbol_ptr = (T*)symbol_address;
        *symbol_ptr = value;
    }
};

class HSAKernel {
private:
    HSAExecutable* executable;
    uint64_t kernelCodeHandle;
    hsa_executable_symbol_t hsaExecutableSymbol;
    friend class HSADispatch;

public:
    HSAKernel(HSAExecutable* _executable,
              hsa_executable_symbol_t _hsaExecutableSymbol,
              uint64_t _kernelCodeHandle) :
      executable(_executable),
      hsaExecutableSymbol(_hsaExecutableSymbol),
      kernelCodeHandle(_kernelCodeHandle) {}

    ~HSAKernel() {
#if KALMAR_DEBUG
      std::cerr << "HSAKernel::~HSAKernel\n";
#endif
    }
}; // end of HSAKernel

class HSABarrier : public Kalmar::KalmarAsyncOp {
private:
    hsa_signal_t signal;
    int signalIndex;
    bool isDispatched;
    hsa_wait_state_t waitMode;

    std::shared_future<void>* future;

    Kalmar::HSAQueue* hsaQueue;

public:
    std::shared_future<void>* getFuture() override { return future; }

    void* getNativeHandle() override { return &signal; }

    void setWaitMode(Kalmar::hcWaitMode mode) override {
        switch (mode) {
            case Kalmar::hcWaitModeBlocked:
                waitMode = HSA_WAIT_STATE_BLOCKED;
            break;
            case Kalmar::hcWaitModeActive:
                waitMode = HSA_WAIT_STATE_ACTIVE;
            break;
        }
    }

    bool isReady() override {
        return (hsa_signal_load_acquire(signal) == 0);
    }

    HSABarrier() : isDispatched(false), future(nullptr), hsaQueue(nullptr), waitMode(HSA_WAIT_STATE_BLOCKED) {}

    ~HSABarrier() {
#if KALMAR_DEBUG
        std::cerr << "HSABarrier::~HSABarrier()\n";
#endif
        if (isDispatched) {
            hsa_status_t status = HSA_STATUS_SUCCESS;
            status = waitComplete();
            STATUS_CHECK(status, __LINE__);
        }
        dispose();
    }

    hsa_status_t enqueueBarrier(hsa_queue_t* queue);

    hsa_status_t enqueueAsync(Kalmar::HSAQueue*);

    // wait for the barrier to complete
    hsa_status_t waitComplete();

    void dispose();

    uint64_t getTimestampFrequency() override {
        // get system tick frequency
        uint64_t timestamp_frequency_hz = 0L;
        hsa_system_get_info(HSA_SYSTEM_INFO_TIMESTAMP_FREQUENCY, &timestamp_frequency_hz);
        return timestamp_frequency_hz;
    }

    uint64_t getBeginTimestamp() override;

    uint64_t getEndTimestamp() override;

}; // end of HSABarrier

class HSADispatch : public Kalmar::KalmarAsyncOp {
private:
    Kalmar::HSADevice* device;
    hsa_agent_t agent;
    HSAKernel* kernel;

    std::vector<uint8_t> arg_vec;
    uint32_t arg_count;
    size_t prevArgVecCapacity;
    void* kernargMemory;
    int kernargMemoryIndex;

    int launchDimensions;
    uint32_t workgroup_size[3];
    uint32_t global_size[3];

    hsa_signal_t signal;
    int signalIndex;
    hsa_kernel_dispatch_packet_t aql;
    bool isDispatched;
    hsa_wait_state_t waitMode;

    size_t dynamicGroupSize;

    std::shared_future<void>* future;

    Kalmar::HSAQueue* hsaQueue;

public:
    std::shared_future<void>* getFuture() override { return future; }

    void* getNativeHandle() override { return &signal; }

    void setWaitMode(Kalmar::hcWaitMode mode) override {
        switch (mode) {
            case Kalmar::hcWaitModeBlocked:
                waitMode = HSA_WAIT_STATE_BLOCKED;
            break;
            case Kalmar::hcWaitModeActive:
                waitMode = HSA_WAIT_STATE_ACTIVE;
            break;
        }
    }

    bool isReady() override {
        return (hsa_signal_load_acquire(signal) == 0);
    }

    ~HSADispatch() {
#if KALMAR_DEBUG
        std::cerr << "HSADispatch::~HSADispatch()\n";
#endif

        if (isDispatched) {
            hsa_status_t status = HSA_STATUS_SUCCESS;
            status = waitComplete();
            STATUS_CHECK(status, __LINE__);
        }
        dispose();
    }

    hsa_status_t setDynamicGroupSegment(size_t dynamicGroupSize) {
        this->dynamicGroupSize = dynamicGroupSize;
        return HSA_STATUS_SUCCESS;
    }

    HSADispatch(Kalmar::HSADevice* _device, HSAKernel* _kernel);

    hsa_status_t pushFloatArg(float f) { return pushArgPrivate(f); }
    hsa_status_t pushIntArg(int i) { return pushArgPrivate(i); }
    hsa_status_t pushBooleanArg(unsigned char z) { return pushArgPrivate(z); }
    hsa_status_t pushByteArg(char b) { return pushArgPrivate(b); }
    hsa_status_t pushLongArg(long j) { return pushArgPrivate(j); }
    hsa_status_t pushDoubleArg(double d) { return pushArgPrivate(d); }
    hsa_status_t pushPointerArg(void *addr) { return pushArgPrivate(addr); }

    hsa_status_t clearArgs() {
        arg_count = 0;
        arg_vec.clear();
        return HSA_STATUS_SUCCESS;
    }

    hsa_status_t setLaunchAttributes(int dims, size_t *globalDims, size_t *localDims);

    hsa_status_t dispatchKernelWaitComplete(Kalmar::HSAQueue*);

    hsa_status_t dispatchKernelAsync(Kalmar::HSAQueue*);

    uint32_t getGroupSegmentSize() {
        hsa_status_t status = HSA_STATUS_SUCCESS;
        uint32_t group_segment_size = 0;
        status = hsa_executable_symbol_get_info(kernel->hsaExecutableSymbol,
                                                HSA_EXECUTABLE_SYMBOL_INFO_KERNEL_GROUP_SEGMENT_SIZE,
                                                &group_segment_size);
        STATUS_CHECK(status, __LINE__);
        return group_segment_size;
    }

    // dispatch a kernel asynchronously
    hsa_status_t dispatchKernel(hsa_queue_t* commandQueue);

    // wait for the kernel to finish execution
    hsa_status_t waitComplete();

    void dispose();

    uint64_t getTimestampFrequency() override {
        // get system tick frequency
        uint64_t timestamp_frequency_hz = 0L;
        hsa_system_get_info(HSA_SYSTEM_INFO_TIMESTAMP_FREQUENCY, &timestamp_frequency_hz);
        return timestamp_frequency_hz;
    }

    uint64_t getBeginTimestamp() override;

    uint64_t getEndTimestamp() override;

private:
    template <typename T>
    hsa_status_t pushArgPrivate(T val) {
        /* add padding if necessary */
        int padding_size = (arg_vec.size() % sizeof(T)) ? (sizeof(T) - (arg_vec.size() % sizeof(T))) : 0;
#if KALMAR_DEBUG
        printf("push %lu bytes into kernarg: ", sizeof(T) + padding_size);
#endif
        for (size_t i = 0; i < padding_size; ++i) {
            arg_vec.push_back((uint8_t)0x00);
#if KALMAR_DEBUG
            printf("%02X ", (uint8_t)0x00);
#endif
        }
        uint8_t* ptr = static_cast<uint8_t*>(static_cast<void*>(&val));
        for (size_t i = 0; i < sizeof(T); ++i) {
            arg_vec.push_back(ptr[i]);
#if KALMAR_DEBUG
            printf("%02X ", ptr[i]);
#endif
        }
#if KALMAR_DEBUG
        printf("\n");
#endif
        arg_count++;
        return HSA_STATUS_SUCCESS;
    }

    void computeLaunchAttr(int level, int globalSize, int localSize, int recommendedSize) {
        // localSize of 0 means pick best
        if (localSize == 0) localSize = recommendedSize;
        localSize = std::min(localSize, recommendedSize);
        localSize = std::min(localSize, globalSize); // workgroup size shall not exceed grid size
  
        global_size[level] = globalSize;
        workgroup_size[level] = localSize;
        //std::cout << "level " << level << ", grid=" << global_size[level] 
        //          << ", group=" << workgroup_size[level] << std::endl;
    }

}; // end of HSADispatch

//-----
//Structure used to extract information from memory pool
struct pool_iterator
{
    hsa_amd_memory_pool_t _am_memory_pool;
    hsa_amd_memory_pool_t _am_host_memory_pool;

    hsa_amd_memory_pool_t _kernarg_memory_pool;
    hsa_amd_memory_pool_t _finegrained_system_memory_pool;
    hsa_amd_memory_pool_t _coarsegrained_system_memory_pool;
    hsa_amd_memory_pool_t _local_memory_pool;

    bool        _found_kernarg_memory_pool;
    bool        _found_finegrained_system_memory_pool;
    bool        _found_local_memory_pool;
    bool        _found_coarsegrained_system_memory_pool;

    pool_iterator() ;
};


pool_iterator::pool_iterator()
{
    _kernarg_memory_pool.handle=(uint64_t)-1;
    _finegrained_system_memory_pool.handle=(uint64_t)-1;
    _local_memory_pool.handle=(uint64_t)-1;
    _coarsegrained_system_memory_pool.handle=(uint64_t)-1;

    _found_kernarg_memory_pool = false;
    _found_finegrained_system_memory_pool = false;
    _found_local_memory_pool = false;
    _found_coarsegrained_system_memory_pool = false;
}
//-----


///
/// memory allocator
///
namespace Kalmar {


class HSAQueue final : public KalmarQueue
{
private:
    // HSA commmand queue associated with this HSAQueue instance
    hsa_queue_t* commandQueue;

    //
    // kernel dispatches and barriers associated with this HSAQueue instance
    //
    // When a kernel k is dispatched, we'll get a KalmarAsyncOp f.
    // This vector would hold f.  acccelerator_view::wait() would trigger
    // HSAQueue::wait(), and all future objects in the KalmarAsyncOp objects
    // will be waited on.
    //
    std::vector< std::shared_ptr<KalmarAsyncOp> > asyncOps;

    //
    // kernelBufferMap and bufferKernelMap forms the dependency graph of
    // kernel / kernel dispatches / buffers
    //
    // For a particular kernel k, kernelBufferMap[k] holds a vector of 
    // host buffers used by k. The vector is filled at HSAQueue::Push(),
    // when kernel arguments are prepared.
    //
    // When a kenrel k is to be dispatched, kernelBufferMap[k] will be traversed
    // to figure out if there is any previous kernel dispatch associated for
    // each buffer b used by k.  This is done by checking bufferKernelMap[b].
    // If there are previous kernel dispatches which use b, then we wait on
    // them before dispatch kernel k. bufferKernelMap[b] will be cleared then.
    //
    // After kernel k is dispatched, we'll get a KalmarAsync object f, we then
    // walk through each buffer b used by k and mark the association as:
    // bufferKernelMap[b] = f
    //
    // Finally kernelBufferMap[k] will be cleared.
    //

    // association between buffers and kernel dispatches
    // key: buffer address
    // value: a vector of kernel dispatches
    std::map<void*, std::vector< std::weak_ptr<KalmarAsyncOp> > > bufferKernelMap;

    // association between a kernel and buffers used by it
    // key: kernel
    // value: a vector of buffers used by the kernel
    std::map<void*, std::vector<void*> > kernelBufferMap;

public:
    HSAQueue(KalmarDevice* pDev, hsa_agent_t agent, execute_order order) : KalmarQueue(pDev, queuing_mode_automatic, order), commandQueue(nullptr), asyncOps(), bufferKernelMap(), kernelBufferMap() {
        hsa_status_t status;

        /// Query the maximum size of the queue.
        uint32_t queue_size = 0;
        status = hsa_agent_get_info(agent, HSA_AGENT_INFO_QUEUE_MAX_SIZE, &queue_size);
        STATUS_CHECK(status, __LINE__);

        /// Create a queue using the maximum size.
        status = hsa_queue_create(agent, queue_size, HSA_QUEUE_TYPE_SINGLE, NULL, NULL, 
                                  UINT32_MAX, UINT32_MAX, &commandQueue);
#if KALMAR_DEBUG
        std::cerr << "HSAQueue::HSAQueue(): created an HSA command queue: " << commandQueue << "\n";
#endif
        STATUS_CHECK_Q(status, commandQueue, __LINE__);

        /// Enable profiling support for the queue.
        status = hsa_amd_profiling_set_profiler_enabled(commandQueue, 1);
    }

    void dispose() override {
        hsa_status_t status;

#if KALMAR_DEBUG
        std::cerr << "HSAQueue::dispose() in\n";
#endif

        // wait on all existing kernel dispatches and barriers to complete
        wait();

        // clear bufferKernelMap
        for (auto iter = bufferKernelMap.begin(); iter != bufferKernelMap.end(); ++iter) {
           iter->second.clear();
        }
        bufferKernelMap.clear();

        // clear kernelBufferMap
        for (auto iter = kernelBufferMap.begin(); iter != kernelBufferMap.end(); ++iter) {
           iter->second.clear();
        }
        kernelBufferMap.clear();

#if KALMAR_DEBUG
        std::cerr << "HSAQueue::dispose(): destroy an HSA command queue: " << commandQueue << "\n";
#endif
        status = hsa_queue_destroy(commandQueue);
        STATUS_CHECK(status, __LINE__);
        commandQueue = nullptr;

#if KALMAR_DEBUG
        std::cerr << "HSAQueue::dispose() out\n";
#endif
    }

    ~HSAQueue() {
#if KALMAR_DEBUG
        std::cerr << "HSAQueue::~HSAQueue() in\n";
#endif

        if (commandQueue != nullptr) {
            dispose();
        }

#if KALMAR_DEBUG
        std::cerr << "HSAQueue::~HSAQueue() out\n";
#endif
    }

    // FIXME: implement flush

    int getPendingAsyncOps() override {
        int count = 0;
        for (int i = 0; i < asyncOps.size(); ++i) {
            if (asyncOps[i] != nullptr) {
                ++count;
            }
        }
        return count;
    }

    void wait(hcWaitMode mode = hcWaitModeBlocked) override {
      // wait on all previous async operations to complete
      for (int i = 0; i < asyncOps.size(); ++i) {
        if (asyncOps[i] != nullptr) {
            auto asyncOp = asyncOps[i];
            // wait on valid futures only
            std::shared_future<void>* future = asyncOp->getFuture();
            if (future->valid()) {
                future->wait();
            }
        }
      }
      // clear async operations table
      asyncOps.clear();
    }

    void LaunchKernel(void *ker, size_t nr_dim, size_t *global, size_t *local) override {
        LaunchKernelWithDynamicGroupMemory(ker, nr_dim, global, local, 0);
    }

    void LaunchKernelWithDynamicGroupMemory(void *ker, size_t nr_dim, size_t *global, size_t *local, size_t dynamic_group_size) override {
        HSADispatch *dispatch =
            reinterpret_cast<HSADispatch*>(ker);
        size_t tmp_local[] = {0, 0, 0};
        if (!local)
            local = tmp_local;
        dispatch->setLaunchAttributes(nr_dim, global, local);
        dispatch->setDynamicGroupSegment(dynamic_group_size);

        // wait for previous kernel dispatches be completed
        std::for_each(std::begin(kernelBufferMap[ker]), std::end(kernelBufferMap[ker]),
                      [&] (void* buffer) {
                        waitForDependentAsyncOps(buffer);
                      });

        // dispatch the kernel
        // and wait for its completion
        dispatch->dispatchKernelWaitComplete(this);

        // clear data in kernelBufferMap
        kernelBufferMap[ker].clear();

        delete(dispatch);
    }

    std::shared_ptr<KalmarAsyncOp> LaunchKernelAsync(void *ker, size_t nr_dim, size_t *global, size_t *local) override {
        return LaunchKernelWithDynamicGroupMemoryAsync(ker, nr_dim, global, local, 0);
    }

    std::shared_ptr<KalmarAsyncOp> LaunchKernelWithDynamicGroupMemoryAsync(void *ker, size_t nr_dim, size_t *global, size_t *local, size_t dynamic_group_size) override {
        hsa_status_t status = HSA_STATUS_SUCCESS;      

        HSADispatch *dispatch =
            reinterpret_cast<HSADispatch*>(ker);

        size_t tmp_local[] = {0, 0, 0};
        if (!local)
            local = tmp_local;
        dispatch->setLaunchAttributes(nr_dim, global, local);
        dispatch->setDynamicGroupSegment(dynamic_group_size);

        // wait for previous kernel dispatches be completed
        std::for_each(std::begin(kernelBufferMap[ker]), std::end(kernelBufferMap[ker]),
                      [&] (void* buffer) {
                        waitForDependentAsyncOps(buffer);
                      });

        // dispatch the kernel
        status = dispatch->dispatchKernelAsync(this);
        STATUS_CHECK(status, __LINE__);

        // create a shared_ptr instance
        std::shared_ptr<KalmarAsyncOp> sp_dispatch(dispatch);

        // associate the kernel dispatch with this queue
        asyncOps.push_back(sp_dispatch);

        // associate all buffers used by the kernel with the kernel dispatch instance
        std::for_each(std::begin(kernelBufferMap[ker]), std::end(kernelBufferMap[ker]),
                      [&] (void* buffer) {
                        bufferKernelMap[buffer].push_back(sp_dispatch);
                      });

        // clear data in kernelBufferMap
        kernelBufferMap[ker].clear();

        return sp_dispatch;
    }

    uint32_t GetGroupSegmentSize(void *ker) override {
        HSADispatch *dispatch = reinterpret_cast<HSADispatch*>(ker);
        return dispatch->getGroupSegmentSize();
    }

    // wait for dependent async operations to complete
    void waitForDependentAsyncOps(void* buffer) {
        auto dependentAsyncOpVector = bufferKernelMap[buffer];
        for (int i = 0; i < dependentAsyncOpVector.size(); ++i) {
          auto dependentAsyncOp = dependentAsyncOpVector[i];
          if (!dependentAsyncOp.expired()) {
            auto dependentAsyncOpPointer = dependentAsyncOp.lock();
            // wait on valid futures only
            std::shared_future<void>* future = dependentAsyncOpPointer->getFuture();
            if (future->valid()) {
              future->wait();
            }
          }
        }
        dependentAsyncOpVector.clear();
    }

    void read(void* device, void* dst, size_t count, size_t offset) override {
        waitForDependentAsyncOps(device);

        // do read
        if (dst != device) {
            if (!getDev()->is_unified()) {
#if KALMAR_DEBUG
                std::cerr << "read(" << device << "," << dst << "," << count << "," << offset << "): use HSA memory copy\n";
#endif
                hsa_status_t status = HSA_STATUS_SUCCESS;
                // Make sure host memory is accessible to gpu
                hsa_agent_t* agent = static_cast<hsa_agent_t*>(getHSAAgent()); 
                status = hsa_amd_agents_allow_access(1, agent, NULL, dst);
                STATUS_CHECK(status, __LINE__);
                status = hsa_memory_copy(dst, (char*)device + offset, count);
                STATUS_CHECK(status, __LINE__);
            } else {
#if KALMAR_DEBUG
                std::cerr << "read(" << device << "," << dst << "," << count << "," << offset << "): use host memory copy\n";
#endif
                memmove(dst, (char*)device + offset, count);
            }
        }
    }

    void write(void* device, const void* src, size_t count, size_t offset, bool blocking) override {
        waitForDependentAsyncOps(device);

        // do write
        if (src != device) {
            if (!getDev()->is_unified()) {
#if KALMAR_DEBUG
                std::cerr << "write(" << device << "," << src << "," << count << "," << offset << "," << blocking << "): use HSA memory copy\n";
#endif
                hsa_status_t status = HSA_STATUS_SUCCESS;
                // Make sure host memory is accessible to gpu
                hsa_agent_t* agent = static_cast<hsa_agent_t*>(getHSAAgent()); 
                status = hsa_amd_agents_allow_access(1, agent, NULL, src);
                STATUS_CHECK(status, __LINE__);

                status = hsa_memory_copy((char*)device + offset, src, count);
                STATUS_CHECK(status, __LINE__);
            } else {
#if KALMAR_DEBUG
                std::cerr << "write(" << device << "," << src << "," << count << "," << offset << "," << blocking << "): use host memory copy\n";
#endif
                memmove((char*)device + offset, src, count);
            }
        }
    }

    void copy(void* src, void* dst, size_t count, size_t src_offset, size_t dst_offset, bool blocking) override {
        waitForDependentAsyncOps(dst);
        waitForDependentAsyncOps(src);

        // do copy
        if (src != dst) {
            if (!getDev()->is_unified()) {
#if KALMAR_DEBUG
                std::cerr << "copy(" << src << "," << dst << "," << count << "," << src_offset << "," << dst_offset << "," << blocking << "): use HSA memory copy\n";
#endif
                hsa_status_t status = HSA_STATUS_SUCCESS;
                status = hsa_memory_copy((char*)dst + dst_offset, (char*)src + src_offset, count);
                STATUS_CHECK(status, __LINE__);
            } else {
#if KALMAR_DEBUG
                std::cerr << "copy(" << src << "," << dst << "," << count << "," << src_offset << "," << dst_offset << "," << blocking << "): use host memory copy\n";
#endif
                memmove((char*)dst + dst_offset, (char*)src + src_offset, count);
            }
        }
    }

    void* map(void* device, size_t count, size_t offset, bool modify) override {
        waitForDependentAsyncOps(device);

        // do map

        // as HSA runtime doesn't have map/unmap facility at this moment,
        // we explicitly allocate a host memory buffer in this case 
        if (!getDev()->is_unified()) {
#if KALMAR_DEBUG
            std::cerr << "map(" << device << "," << count << "," << offset << "," << modify << "): use HSA memory map\n";
#endif
            hsa_status_t status = HSA_STATUS_SUCCESS;
            // allocate a host buffer
            void* data = nullptr;
            hsa_amd_memory_pool_t* am_host_region = static_cast<hsa_amd_memory_pool_t*>(getHSAAMHostRegion());
            status = hsa_amd_memory_pool_allocate(*am_host_region, count, 0, &data);
            STATUS_CHECK(status, __LINE__);
            if (data != nullptr) {
              // copy data from device buffer to host buffer
              hsa_agent_t* agent = static_cast<hsa_agent_t*>(getHSAAgent()); 
              status = hsa_amd_agents_allow_access(1, agent, NULL, data);
              STATUS_CHECK(status, __LINE__);
              status = hsa_memory_copy(data, (char*)device + offset, count);
              STATUS_CHECK(status, __LINE__);
            } else {
#if KALMAR_DEBUG
              std::cerr << "host buffer allocation failed!\n";
#endif
              abort();
            }
#if KALMAR_DEBUG
            std::cerr << "map(): " << data << "\n";
#endif

            return data;
            
        } else {
#if KALMAR_DEBUG
            std::cerr << "map(" << device << "," << count << "," << offset << "," << modify << "): use host memory map\n";
#endif
            // for host memory we simply return the pointer plus offset
#if KALMAR_DEBUG
            std::cerr << "map(): " << ((char*)device+offset) << "\n";
#endif
            return (char*)device + offset;
        }
    }

    void unmap(void* device, void* addr, size_t count, size_t offset, bool modify) override {
        // do unmap

        // as HSA runtime doesn't have map/unmap facility at this moment,
        // we free the host memory buffer allocated in map()
        if (!getDev()->is_unified()) {
#if KALMAR_DEBUG
            std::cerr << "unmap(" << device << "," << addr << "," << count << "," << offset << "," << modify << "): use HSA memory unmap\n";
#endif
            if (modify) {
#if KALMAR_DEBUG
                std::cerr << "copy host buffer to device buffer\n";
#endif
                // copy data from host buffer to device buffer
                hsa_status_t status = HSA_STATUS_SUCCESS;
                status = hsa_memory_copy((char*)device + offset, addr, count);
                STATUS_CHECK(status, __LINE__);
            }

            // deallocate the host buffer
            hsa_amd_memory_pool_free(addr);
        } else {
#if KALMAR_DEBUG
            std::cerr << "unmap(" << device << "," << addr << "," << count << "," << offset << "," << modify << "): use host memory unmap\n";
#endif
            // for host memory there's nothing to be done
        }
    }

    void Push(void *kernel, int idx, void *device, bool modify) override {
        PushArgImpl(kernel, idx, sizeof(void*), &device);

        // register the buffer with the kernel
        // when the buffer may be read/written by the kernel
        // the buffer is not registered if it's only read by the kernel
        if (modify) {
          kernelBufferMap[kernel].push_back(device);
        }
    }

    void* getHSAQueue() override {
        return static_cast<void*>(commandQueue);
    }

    void* getHSAAgent() override;

    void* getHSAAMRegion() override;

    void* getHSAAMHostRegion() override;

    void* getHSAKernargRegion() override;

    bool hasHSAInterOp() override {
        return true;
    }

    // enqueue a barrier packet
    std::shared_ptr<KalmarAsyncOp> EnqueueMarker() {
        hsa_status_t status = HSA_STATUS_SUCCESS;

        // create shared_ptr instance
        std::shared_ptr<HSABarrier> barrier = std::make_shared<HSABarrier>();

        // enqueue the barrier
        status = barrier.get()->enqueueAsync(this);
        STATUS_CHECK(status, __LINE__);

        // associate the barrier with this queue
        asyncOps.push_back(barrier);

        return barrier;
    }

    // remove finished async operation from waiting list
    void removeAsyncOp(KalmarAsyncOp* asyncOp) {
        for (int i = 0; i < asyncOps.size(); ++i) {
            if (asyncOps[i].get() == asyncOp) {
                asyncOps[i] = nullptr;
            }
        }

        // GC for finished kernels
        if (asyncOps.size() > ASYNCOPS_VECTOR_GC_SIZE) {
          asyncOps.erase(std::remove(asyncOps.begin(), asyncOps.end(), nullptr),
                         asyncOps.end());
        }
    }
};

class HSADevice final : public KalmarDevice
{
private:
    /// memory pool for kernargs
    std::vector<void*> kernargPool;
    std::vector<bool> kernargPoolFlag;
    int kernargCursor;
    std::mutex kernargPoolMutex;


    std::map<std::string, HSAKernel *> programs;
    hsa_agent_t agent;
    size_t max_tile_static_size;

    std::mutex queues_mutex;
    std::vector< std::weak_ptr<KalmarQueue> > queues;

    pool_iterator ri;

    bool useCoarseGrainedRegion;

    uint32_t workgroup_max_size;
    uint16_t workgroup_max_dim[3];

    std::map<std::string, HSAExecutable*> executables;

    hsa_isa_t agentISA;

    hcAgentProfile profile;

    /*TODO: This is the first CPU which will provide system memory pool
    We might need to modify again in multiple CPU socket scenario. Because
    we must make sure there is pyshycial link between device and host. Currently,
    agent iterate function will push back all of the dGPU on the system, which might
    not be linked directly to the first cpu node, host */
    hsa_agent_t host_;

public:
 
    uint32_t getWorkgroupMaxSize() {
        return workgroup_max_size;
    }

    const uint16_t* getWorkgroupMaxDim() {
        return &workgroup_max_dim[0];
    }

    // Callback for hsa_amd_agent_iterate_memory_pools.
    // data is of type pool_iterator,
    // we save the pools we care about into this structure.
    static hsa_status_t get_memory_pools(hsa_amd_memory_pool_t region, void* data)
    {
    
        hsa_amd_segment_t segment;
        hsa_amd_memory_pool_get_info(region, HSA_AMD_MEMORY_POOL_INFO_SEGMENT, &segment);
    
        if (segment == HSA_AMD_SEGMENT_GLOBAL) {
#if KALMAR_DEBUG
          size_t size = 0;
          hsa_amd_memory_pool_get_info(region, HSA_AMD_MEMORY_POOL_INFO_SIZE, &size);
          size = size/(1024*1024);
          std::cerr << "found memory pool of GPU local memory, size(MB) = " << size << std::endl;
#endif 
          pool_iterator *ri = (pool_iterator*) (data);
          ri->_local_memory_pool = region;
          ri->_found_local_memory_pool = true;

          return HSA_STATUS_INFO_BREAK;
        }
    
        return HSA_STATUS_SUCCESS;
    }

    static hsa_status_t get_host_pools(hsa_amd_memory_pool_t region, void* data) {
        hsa_status_t status;
        hsa_amd_segment_t segment;
        status = hsa_amd_memory_pool_get_info(region, HSA_AMD_MEMORY_POOL_INFO_SEGMENT, &segment);
        STATUS_CHECK(status, __LINE__);

        pool_iterator *ri = (pool_iterator*) (data);

        hsa_amd_memory_pool_global_flag_t flags;
        status = hsa_amd_memory_pool_get_info(region, HSA_AMD_MEMORY_POOL_INFO_GLOBAL_FLAGS, &flags);
        STATUS_CHECK(status, __LINE__);

#if KALMAR_DEBUG
        size_t size = 0;
        status = hsa_amd_memory_pool_get_info(region, HSA_AMD_MEMORY_POOL_INFO_SIZE, &size);
        STATUS_CHECK(status, __LINE__);
        size = size/(1024*1024);

#endif
        if ((flags & HSA_AMD_MEMORY_POOL_GLOBAL_FLAG_KERNARG_INIT) && (!ri->_found_kernarg_memory_pool)) {
#if KALMAR_DEBUG
            std::cerr << "found kernarg memory pool on host memory, size(MB) = " << size << std::endl;
#endif 
            ri->_kernarg_memory_pool = region;
            ri->_found_kernarg_memory_pool = true;
        }
        
        if ((flags & HSA_AMD_MEMORY_POOL_GLOBAL_FLAG_FINE_GRAINED) && (!ri->_found_finegrained_system_memory_pool)) {
#if KALMAR_DEBUG
            std::cerr << "found fine grained memory pool on host memory, size(MB) = " << size << std::endl;
#endif 
            ri->_finegrained_system_memory_pool = region;
            ri->_found_finegrained_system_memory_pool = true;
        }

        if ((flags & HSA_AMD_MEMORY_POOL_GLOBAL_FLAG_COARSE_GRAINED) && (!ri->_found_coarsegrained_system_memory_pool)) {
#if KALMAR_DEBUG
            std::cerr << "found coarse-grain system memory pool, size(MB) = " << size << std::endl;
#endif 
            ri->_coarsegrained_system_memory_pool = region;
            ri->_found_coarsegrained_system_memory_pool = true;
        }
        return HSA_STATUS_SUCCESS;
    } 

    static hsa_status_t find_group_memory(hsa_amd_memory_pool_t region, void* data) {
      hsa_amd_segment_t segment;
      size_t size = 0;
      bool flag = false;

      hsa_status_t status = HSA_STATUS_SUCCESS;

      // get segment information
      status = hsa_amd_memory_pool_get_info(region, HSA_AMD_MEMORY_POOL_INFO_SEGMENT, &segment);
      STATUS_CHECK(status, __LINE__);

      if (segment == HSA_AMD_SEGMENT_GROUP) {
        // found group segment, get its size
        status = hsa_amd_memory_pool_get_info(region, HSA_AMD_MEMORY_POOL_INFO_SIZE, &size);
        STATUS_CHECK(status, __LINE__);

        // save the result to data
        size_t* result = (size_t*)data;
        *result = size;

        return HSA_STATUS_INFO_BREAK;
      }

      // continue iteration
      return HSA_STATUS_SUCCESS;
    }

    hsa_agent_t& getAgent() {
        return agent;
    }

    HSADevice(hsa_agent_t a, hsa_agent_t host) : KalmarDevice(access_type_read_write),
                               agent(a), programs(), max_tile_static_size(0),
                               queues(), queues_mutex(),
                               ri(),
                               useCoarseGrainedRegion(false),
                               kernargPool(), kernargPoolFlag(), kernargCursor(0), kernargPoolMutex(),
                               executables(),
                               profile(hcAgentProfileNone),
                               path(), description(), host_(host) {
#if KALMAR_DEBUG
        std::cerr << "HSADevice::HSADevice()\n";
#endif

        hsa_status_t status = HSA_STATUS_SUCCESS;

        /// set up path and description
        {
            char name[64] {0};
            uint32_t node = 0;
            status = hsa_agent_get_info(agent, HSA_AGENT_INFO_NAME, name);
            STATUS_CHECK(status, __LINE__);
            status = hsa_agent_get_info(agent, HSA_AGENT_INFO_NODE, &node);
            STATUS_CHECK(status, __LINE__);
    
            wchar_t path_wchar[128] {0};
            wchar_t description_wchar[128] {0};
            swprintf(path_wchar, 128, L"%s%u", name, node);
            swprintf(description_wchar, 128, L"AMD HSA Agent %s%u", name, node);
    
            path = std::wstring(path_wchar);
            description = std::wstring(description_wchar);

#if KALMAR_DEBUG
            std::wcerr << L"Path: " << path << L"\n";
            std::wcerr << L"Description: " << description << L"\n";
#endif
        }

        /// Iterate over memory pool of the device and its host
        status = hsa_amd_agent_iterate_memory_pools(agent, HSADevice::find_group_memory, &max_tile_static_size);
        STATUS_CHECK(status, __LINE__);

        status = hsa_amd_agent_iterate_memory_pools(agent, &HSADevice::get_memory_pools, &ri);
        STATUS_CHECK(status, __LINE__);

        status = hsa_amd_agent_iterate_memory_pools(host_, HSADevice::get_host_pools, &ri);
        STATUS_CHECK(status, __LINE__);

        /// after iterating memory regions, set if we can use coarse grained regions
        bool result = false;
        if (hasHSACoarsegrainedRegion()) {
            result = true;
            // environment variable HCC_HSA_USEHOSTMEMORY may be used to change
            // the default behavior
            char* hsa_behavior = getenv("HCC_HSA_USEHOSTMEMORY");
            if (hsa_behavior != nullptr) {
                if (std::string("ON") == hsa_behavior) {
                    result = false;
                }
            }
        }
        useCoarseGrainedRegion = result; 

        /// pre-allocate a pool of kernarg buffers in case:
        /// - kernarg region is available
        /// - compile-time macro USE_KERNARG_REGION is set
        /// - compile-time macro KERNARG_POOL_SIZE is larger than 0
        if (hasHSAKernargRegion() && USE_KERNARG_REGION) {
#if KERNARG_POOL_SIZE > 0
            hsa_amd_memory_pool_t kernarg_region = getHSAKernargRegion();

            // pre-allocate kernarg buffers
            void* kernargMemory = nullptr;
            for (int i = 0; i < KERNARG_POOL_SIZE; ++i) {
                status = hsa_amd_memory_pool_allocate(kernarg_region, KERNARG_BUFFER_SIZE, 0, &kernargMemory);
                STATUS_CHECK(status, __LINE__);

                // Allow device to access to it once it is allocated. Normally, this memory pool is on system memory.
                status = hsa_amd_agents_allow_access(1, &agent, NULL, kernargMemory);
                STATUS_CHECK(status, __LINE__);

                kernargPool.push_back(kernargMemory);
                kernargPoolFlag.push_back(false);
            }
#endif
        }

        // Setup AM pool.
        ri._am_memory_pool = (ri._found_local_memory_pool)
                                 ? ri._local_memory_pool
                                 : ri._finegrained_system_memory_pool;

        ri._am_host_memory_pool = (ri._found_coarsegrained_system_memory_pool)
                                      ? ri._coarsegrained_system_memory_pool
                                      : ri._finegrained_system_memory_pool;
        
        /// Query the maximum number of work-items in a workgroup
        status = hsa_agent_get_info(agent, HSA_AGENT_INFO_WORKGROUP_MAX_SIZE, &workgroup_max_size);
        STATUS_CHECK(status, __LINE__);

        /// Query the maximum number of work-items in each dimension of a workgroup
        status = hsa_agent_get_info(agent, HSA_AGENT_INFO_WORKGROUP_MAX_DIM, &workgroup_max_dim);

        STATUS_CHECK(status, __LINE__);

        /// Get ISA associated with the agent
        status = hsa_agent_get_info(agent, HSA_AGENT_INFO_ISA, &agentISA);
        STATUS_CHECK(status, __LINE__);

        /// Get the profile of the agent
        hsa_profile_t agentProfile;
        status = hsa_agent_get_info(agent, HSA_AGENT_INFO_PROFILE, &agentProfile);
        STATUS_CHECK(status, __LINE__);

        if (agentProfile == HSA_PROFILE_BASE) {
            profile = hcAgentProfileBase;
        } else if (agentProfile == HSA_PROFILE_FULL) {
            profile = hcAgentProfileFull;
        }
    }

    ~HSADevice() {
#if KALMAR_DEBUG
        std::cerr << "HSADevice::~HSADevice() in\n";
#endif

        // release all queues
        queues_mutex.lock();
        for (auto queue_iterator : queues) {
            if (!queue_iterator.expired()) {
                auto queue = queue_iterator.lock();
                queue->dispose();
            }
        }
        queues.clear();
        queues_mutex.unlock();

        // deallocate kernarg buffers in the pool
        if (hasHSAKernargRegion() && USE_KERNARG_REGION) {
#if KERNARG_POOL_SIZE > 0
            kernargPoolMutex.lock();

            hsa_status_t status = HSA_STATUS_SUCCESS;

            for (int i = 0; i < kernargPool.size(); ++i) {
                hsa_amd_memory_pool_free(kernargPool[i]);
                STATUS_CHECK(status, __LINE__);
            }

            kernargPool.clear();
            kernargPoolFlag.clear();

            kernargPoolMutex.unlock();
#endif
        }

        // release all data in programs
        for (auto kernel_iterator : programs) {
            delete kernel_iterator.second;
        }
        programs.clear();

        // release executable
        for (auto executable_iterator : executables) {
            delete executable_iterator.second;
        }
        executables.clear();

#if KALMAR_DEBUG
        std::cerr << "HSADevice::~HSADevice() out\n";
#endif
    }

    std::wstring path;
    std::wstring description;

    std::wstring get_path() const override { return path; }
    std::wstring get_description() const override { return description; }
    size_t get_mem() const override { return 0; }
    bool is_double() const override { return true; }
    bool is_lim_double() const override { return true; }
    bool is_unified() const override {
        return (useCoarseGrainedRegion == false);
    }
    bool is_emulated() const override { return false; }

    void* create(size_t count, struct rw_info* key) override {
        void *data = nullptr;

        if (!is_unified()) {
#if KALMAR_DEBUG
            std::cerr << "create(" << count << "," << key << "): use HSA memory allocator\n";
#endif
            hsa_status_t status = HSA_STATUS_SUCCESS;
            auto am_region = getHSAAMRegion();
    
            status = hsa_amd_memory_pool_allocate(am_region, count, 0, &data);
            STATUS_CHECK(status, __LINE__);
        } else {
#if KALMAR_DEBUG
            std::cerr << "create(" << count << "," << key << "): use host memory allocator\n";
#endif
            data = kalmar_aligned_alloc(0x1000, count);
        }

#if KALMAR_DEBUG
        std::cerr << "create(): " << data << "\n";
#endif

        return data;
    }
    
    void release(void *ptr, struct rw_info* key ) override {
        hsa_status_t status = HSA_STATUS_SUCCESS;
        if (!is_unified()) {
#if KALMAR_DEBUG
            std::cerr << "release(" << ptr << "," << key << "): use HSA memory deallocator\n";
#endif
            status = hsa_amd_memory_pool_free(ptr);
            STATUS_CHECK(status, __LINE__);
        } else {
#if KALMAR_DEBUG
            std::cerr << "release(" << ptr << "," << key << "): use host memory deallocator\n";
#endif
            kalmar_aligned_free(ptr);
        }
    }

    // calculate MD5 checksum
    std::string MD5Sum(size_t size, void* source) {
        unsigned char md5_hash[16];
        memset(md5_hash, 0, sizeof(unsigned char) * 16);
        MD5_CTX md5ctx;
        MD5_Init(&md5ctx);
        MD5_Update(&md5ctx, source, size);
        MD5_Final(md5_hash, &md5ctx);

        std::stringstream checksum;
        checksum << std::setbase(16);
        for (int i = 0; i < 16; ++i) {
            checksum << static_cast<unsigned int>(md5_hash[i]);
        }

        return checksum.str();
    }

    void BuildProgram(void* size, void* source, bool needsCompilation = true) override {
        if (executables.find(MD5Sum((size_t)size, source)) == executables.end()) {
            bool use_amdgpu = false;
#ifdef HSA_USE_AMDGPU_BACKEND
            const char *km_use_amdgpu = getenv("KM_USE_AMDGPU");
            use_amdgpu = !km_use_amdgpu || km_use_amdgpu[0] != '0';
#endif
            size_t kernel_size = (size_t)((void *)size);
            char *kernel_source = (char*)malloc(kernel_size+1);
            memcpy(kernel_source, source, kernel_size);
            kernel_source[kernel_size] = '\0';
            if (needsCompilation && !use_amdgpu) {
              BuildProgramImpl(kernel_source, kernel_size);
            } else {
              BuildOfflineFinalizedProgramImpl(kernel_source, kernel_size);
            }
            free(kernel_source);
        }
    }

    bool IsCompatibleKernel(void* size, void* source) override {
        hsa_status_t status;

        // Allocate memory for kernel source
        size_t kernel_size = (size_t)((void *)size);
        char *kernel_source = (char*)malloc(kernel_size+1);
        memcpy(kernel_source, source, kernel_size);
        kernel_source[kernel_size] = '\0';

        // Deserialize code object.
        hsa_code_object_t code_object = {0};
        status = hsa_code_object_deserialize(kernel_source, kernel_size, NULL, &code_object);
        STATUS_CHECK(status, __LINE__);
        assert(0 != code_object.handle);

        // Get ISA of the code object
        hsa_isa_t code_object_isa;
        status = hsa_code_object_get_info(code_object, HSA_CODE_OBJECT_INFO_ISA, &code_object_isa);
        STATUS_CHECK(status, __LINE__);

        // Check if the code object is compatible with ISA of the agent
        bool isCompatible = false;
        status = hsa_isa_compatible(code_object_isa, agentISA, &isCompatible);
        STATUS_CHECK(status, __LINE__);

        // Destroy code object
        status = hsa_code_object_destroy(code_object);
        STATUS_CHECK(status, __LINE__);

        // release allocated memory
        free(kernel_source);

        return isCompatible;
    }

    void* CreateKernel(const char* fun, void* size, void* source, bool needsCompilation = true) override {
        std::string str(fun);
        HSAKernel *kernel = programs[str];
        if (!kernel) {
            bool use_amdgpu = false;
#ifdef HSA_USE_AMDGPU_BACKEND
            const char *km_use_amdgpu = getenv("KM_USE_AMDGPU");
            use_amdgpu = !km_use_amdgpu || km_use_amdgpu[0] != '0';
#endif
            size_t kernel_size = (size_t)((void *)size);
            char *kernel_source = (char*)malloc(kernel_size+1);
            memcpy(kernel_source, source, kernel_size);
            kernel_source[kernel_size] = '\0';
            std::string kname;
            if (use_amdgpu) {
              kname = fun;
            } else {
              kname = std::string("&")+fun;
            }
            //std::cerr << "HSADevice::CreateKernel(): Creating kernel: " << kname << "\n";
            if (needsCompilation && !use_amdgpu) {
              kernel = CreateKernelImpl(kernel_source, kernel_size, kname.c_str());
            } else {
              kernel = CreateOfflineFinalizedKernelImpl(kernel_source, kernel_size, kname.c_str());
            }
            free(kernel_source);
            if (!kernel) {
                std::cerr << "HSADevice::CreateKernel(): Unable to create kernel\n";
                abort();
            } else {
                //std::cerr << "HSADevice::CreateKernel(): Created kernel\n";
            }
            programs[str] = kernel;
        }

        // HSADispatch instance will be deleted in:
        // HSAQueue::LaunchKernel()
        // or it will be created as a shared_ptr<KalmarAsyncOp> in:
        // HSAQueue::LaunchKernelAsync()
        HSADispatch *dispatch = new HSADispatch(this, kernel);
        dispatch->clearArgs();

        // HLC Stable would need 3 additional arguments
        // HLC Development would not need any additional arguments
#define HSAIL_HLC_DEVELOPMENT_COMPILER 1
#ifndef HSAIL_HLC_DEVELOPMENT_COMPILER
        dispatch->pushLongArg(0);
        dispatch->pushLongArg(0);
        dispatch->pushLongArg(0);
#endif
        return dispatch;
    }

    std::shared_ptr<KalmarQueue> createQueue(execute_order order = execute_in_order) override {
        std::shared_ptr<KalmarQueue> q =  std::shared_ptr<KalmarQueue>(new HSAQueue(this, agent, order));
        queues_mutex.lock();
        queues.push_back(q);
        queues_mutex.unlock();
        return q;
    }

    size_t GetMaxTileStaticSize() override {
        return max_tile_static_size;
    }

    std::vector< std::shared_ptr<KalmarQueue> > get_all_queues() override {
        std::vector< std::shared_ptr<KalmarQueue> > result;
        queues_mutex.lock();
        for (auto queue : queues) {
            if (!queue.expired()) {
                result.push_back(queue.lock());
            }
        }
        queues_mutex.unlock();
        return result;
    }

    hsa_amd_memory_pool_t& getHSAKernargRegion() {
        return ri._kernarg_memory_pool;
    }

    hsa_amd_memory_pool_t& getHSAAMHostRegion() {
        return ri._am_host_memory_pool;
    }

    hsa_amd_memory_pool_t& getHSAAMRegion() {
        return ri._am_memory_pool;
    }

    bool hasHSAKernargRegion() { 
      return ri._found_kernarg_memory_pool;
    }

    bool hasHSAFinegrainedRegion() {
      return ri._found_finegrained_system_memory_pool;
    }

    bool hasHSACoarsegrainedRegion() {
      return ri. _found_local_memory_pool;
    }

    void releaseKernargBuffer(void* kernargBuffer, int kernargBufferIndex) {
        if (hasHSAKernargRegion() && USE_KERNARG_REGION) {
            if ( (KERNARG_POOL_SIZE > 0) && (kernargBufferIndex >= 0) ) {
                kernargPoolMutex.lock();

                // mark the kernarg buffer pointed by kernelBufferIndex as available
                kernargPoolFlag[kernargBufferIndex] = false;

                kernargPoolMutex.unlock();
             } else {
                if (kernargBuffer != nullptr) {
                    hsa_amd_memory_pool_free(kernargBuffer);
                }
             }
        }
    }

    std::pair<void*, int> getKernargBuffer(int size) {
        void* ret = nullptr;
        int cursor = 0;

        if (hasHSAKernargRegion() && USE_KERNARG_REGION) {

            // find an available buffer in the pool in case
            // - kernarg pool is available
            // - requested size is smaller than KERNARG_BUFFER_SIZE
            if ( (KERNARG_POOL_SIZE > 0) && (size <= KERNARG_BUFFER_SIZE) ) {
                kernargPoolMutex.lock();
                cursor = kernargCursor;
        
                if (kernargPoolFlag[cursor] == false) {
                    // the cursor is valid, use it
                    ret = kernargPool[cursor];
        
                    // set the kernarg buffer as used
                    kernargPoolFlag[cursor] = true;
        
                    // simply move the cursor to the next index
                    ++kernargCursor;
                    if (kernargCursor == kernargPool.size()) kernargCursor = 0;          
                } else {
                    // the cursor is not valid, sequentially find the next available slot
                    bool found = false;
        
                    int startingCursor = cursor;
                    do {
                        ++cursor;
                        if (cursor == kernargPool.size()) cursor = 0;
        
                        if (kernargPoolFlag[cursor] == false) {
                            // the cursor is valid, use it
                            ret = kernargPool[cursor];
        
                            // set the kernarg buffer as used
                            kernargPoolFlag[cursor] = true;
        
                            // simply move the cursor to the next index
                            kernargCursor = cursor + 1;
                            if (kernargCursor == kernargPool.size()) kernargCursor = 0;
        
                            // break from the loop
                            found = true;
                            break;
                        }
                    } while(cursor != startingCursor); // ensure we at most scan the vector once
        
                    if (found == false) {
                        hsa_status_t status = HSA_STATUS_SUCCESS;

                        // increase kernarg pool on demand by KERNARG_POOL_SIZE
                        hsa_amd_memory_pool_t kernarg_region = getHSAKernargRegion();
                       
                        // keep track of the size of kernarg pool before increasing it
                        int oldKernargPoolSize = kernargPool.size();
                        int oldKernargPoolFlagSize = kernargPoolFlag.size();
                        assert(oldKernargPoolSize == oldKernargPoolFlagSize);
            
                        // pre-allocate kernarg buffers
                        void* kernargMemory = nullptr;
                        for (int i = 0; i < KERNARG_POOL_SIZE; ++i) {
                            status = hsa_amd_memory_pool_allocate(kernarg_region, KERNARG_BUFFER_SIZE, 0, &kernargMemory);
                            STATUS_CHECK(status, __LINE__);

                            status = hsa_amd_agents_allow_access(1, &agent, NULL, kernargMemory);
                            STATUS_CHECK(status, __LINE__);
            
                            kernargPool.push_back(kernargMemory);
                            kernargPoolFlag.push_back(false);
                        }

                        assert(kernargPool.size() == oldKernargPoolSize + KERNARG_POOL_SIZE);
                        assert(kernargPoolFlag.size() == oldKernargPoolFlagSize + KERNARG_POOL_SIZE);

                        // set return values, after the pool has been increased

                        // use the first item in the newly allocated pool
                        cursor = oldKernargPoolSize;

                        // access the new item through the newly assigned cursor
                        ret = kernargPool[cursor];

                        // mark the item as used
                        kernargPoolFlag[cursor] = true;

                        // simply move the cursor to the next index
                        kernargCursor = cursor + 1;
                        if (kernargCursor == kernargPool.size()) kernargCursor = 0;

                        found = true;
                    }
        
                }
        
                kernargPoolMutex.unlock();
            } else {
                // allocate new buffers in case:
                // - the kernarg pool is set at compile-time
                // - requested kernarg buffer size is larger than KERNARG_BUFFER_SIZE

                hsa_status_t status = HSA_STATUS_SUCCESS;
                hsa_amd_memory_pool_t kernarg_region = getHSAKernargRegion();
    
                status = hsa_amd_memory_pool_allocate(kernarg_region, size, 0, &ret);
                STATUS_CHECK(status, __LINE__);

                status = hsa_amd_agents_allow_access(1, &agent, NULL, ret);
                STATUS_CHECK(status, __LINE__);
    
                // set cursor value as -1 to notice the buffer would be deallocated
                // instead of recycled back into the pool
                cursor = -1;
            }
        } else {
            // this function does nothing in case:
            // - kernarg region is not available on the agent
            // - or we choose not to use kernarg region by setting USE_KERNARG_REGION to 0
        }

        return std::make_pair(ret, cursor);
    }

    void* getSymbolAddress(const char* symbolName) override {
        hsa_status_t status;

        unsigned long* symbol_ptr = nullptr;
        if (executables.size() != 0) {
            // fix symbol name to match HSA rule
            std::string symbolString("&");
            symbolString += symbolName;

            // iterate through all HSA executables
            for (auto executable_iterator : executables) {
                HSAExecutable *executable = executable_iterator.second;

                // get symbol
                hsa_executable_symbol_t symbol;
                status = hsa_executable_get_symbol(executable->hsaExecutable, NULL, symbolString.c_str(), agent, 0, &symbol);
                if (status == HSA_STATUS_SUCCESS) {
                    // get address of symbol
                    uint64_t symbol_address;
                    status = hsa_executable_symbol_get_info(symbol,
                                                            HSA_EXECUTABLE_SYMBOL_INFO_VARIABLE_ADDRESS,
                                                            &symbol_address);
                    STATUS_CHECK(status, __LINE__);
        
                    symbol_ptr = (unsigned long*)symbol_address;
                    break;
                }
            }
        } else {
#if KALMAR_DEBUG
            std::cerr << "HSA executable NOT built yet!\n";
#endif
        }

        return symbol_ptr;
    }

    // FIXME: return values
    // TODO: Need more info about hostptr, is it OS allocated buffer or HSA allocator allocated buffer.
    // Or it might be the responsibility of caller? Because for OS allocated buffer, we need to call hsa_amd_memory_lock, otherwise, need to call
    // hsa_amd_agents_allow_access. Assume it is HSA allocated buffer.
    void memcpySymbol(void* symbolAddr, void* hostptr, size_t count, size_t offset = 0, enum hcMemcpyKind kind = hcMemcpyHostToDevice) override {
        hsa_status_t status;

        if (executables.size() != 0) {
            // copy data
            if (kind == hcMemcpyHostToDevice) {
                // host -> device
                status = hsa_memory_copy(symbolAddr, (char*)hostptr + offset, count);
                STATUS_CHECK(status, __LINE__);
            } else if (kind == hcMemcpyDeviceToHost) {
                // device -> host
                status = hsa_memory_copy(hostptr, (char*)symbolAddr + offset, count);
                STATUS_CHECK(status, __LINE__);
            }
        } else {
#if KALMAR_DEBUG
            std::cerr << "HSA executable NOT built yet!\n";
#endif
        }
    }

    // FIXME: return values
    void memcpySymbol(const char* symbolName, void* hostptr, size_t count, size_t offset = 0, enum hcMemcpyKind kind = hcMemcpyHostToDevice) override {
        hsa_status_t status;
    
        status = hsa_amd_agents_allow_access(1, &agent, NULL, hostptr);
        STATUS_CHECK(status, __LINE__);
        if (executables.size() != 0) {
            unsigned long* symbol_ptr = (unsigned long*)getSymbolAddress(symbolName);
            memcpySymbol(symbol_ptr, hostptr, count, offset, kind);
        } else {
#if KALMAR_DEBUG
            std::cerr << "HSA executable NOT built yet!\n";
#endif
        }
    }

    void* getHSAAgent() override;

    hcAgentProfile getProfile() override { return profile; }

private:

    void BuildOfflineFinalizedProgramImpl(void* kernelBuffer, int kernelSize) {
        hsa_status_t status;

        std::string index = MD5Sum((size_t)kernelSize, kernelBuffer);

        // load HSA program if we haven't done so
        if (executables.find(index) == executables.end()) {
            // Deserialize code object.
            hsa_code_object_t code_object = {0};
            status = hsa_code_object_deserialize(kernelBuffer, kernelSize, NULL, &code_object);
            STATUS_CHECK(status, __LINE__);
            assert(0 != code_object.handle);

            // Create the executable.
            hsa_executable_t hsaExecutable;
            status = hsa_executable_create(HSA_PROFILE_FULL, HSA_EXECUTABLE_STATE_UNFROZEN,
                                           NULL, &hsaExecutable);
            STATUS_CHECK(status, __LINE__);

            // Load the code object.
            status = hsa_executable_load_code_object(hsaExecutable, agent, code_object, NULL);
            STATUS_CHECK(status, __LINE__);

            // Freeze the executable.
            status = hsa_executable_freeze(hsaExecutable, NULL);
            STATUS_CHECK(status, __LINE__);

            // save everything as an HSAExecutable instance
            executables[index] = new HSAExecutable(hsaExecutable, code_object);
        }
    }

    HSAKernel* CreateOfflineFinalizedKernelImpl(void *kernelBuffer, int kernelSize, const char *entryName) {
        hsa_status_t status;

        std::string index = MD5Sum((size_t)kernelSize, kernelBuffer);

        // load HSA program if we haven't done so
        if (executables.find(index) == executables.end()) {
            BuildOfflineFinalizedProgramImpl(kernelBuffer, kernelSize);
        }

        // fetch HSAExecutable*
        HSAExecutable* executable = executables[index];

        // Get symbol handle.
        hsa_executable_symbol_t kernelSymbol;
        status = hsa_executable_get_symbol(executable->hsaExecutable, NULL, entryName, agent, 0, &kernelSymbol);
        STATUS_CHECK(status, __LINE__);

        // Get code handle.
        uint64_t kernelCodeHandle;
        status = hsa_executable_symbol_get_info(kernelSymbol, HSA_EXECUTABLE_SYMBOL_INFO_KERNEL_OBJECT, &kernelCodeHandle);
        STATUS_CHECK(status, __LINE__);

        return new HSAKernel(executable, kernelSymbol, kernelCodeHandle);
    }

    void BuildProgramImpl(const char* hsailBuffer, int hsailSize) {
        hsa_status_t status;

        std::string index = MD5Sum((size_t)hsailSize, (void*)hsailBuffer);

        // finalize HSA program if we haven't done so
        if (executables.find(index) == executables.end()) {
            /*
             * Load BRIG, encapsulated in an ELF container, into a BRIG module.
             */
            hsa_ext_module_t hsaModule = 0;
            hsaModule = (hsa_ext_module_t)hsailBuffer;

            /*
             * Create hsa program.
             */
            hsa_ext_program_t hsaProgram = {0};
            status = hsa_ext_program_create(HSA_MACHINE_MODEL_LARGE, HSA_PROFILE_FULL,
                                            HSA_DEFAULT_FLOAT_ROUNDING_MODE_ZERO, NULL, &hsaProgram);
            STATUS_CHECK(status, __LINE__);

            /*
             * Add the BRIG module to hsa program.
             */
            status = hsa_ext_program_add_module(hsaProgram, hsaModule);
            STATUS_CHECK(status, __LINE__);

            /*
             * Finalize the hsa program.
             */
            hsa_isa_t isa = {0};
            status = hsa_agent_get_info(agent, HSA_AGENT_INFO_ISA, &isa);
            STATUS_CHECK(status, __LINE__);

            hsa_ext_control_directives_t control_directives;
            memset(&control_directives, 0, sizeof(hsa_ext_control_directives_t));

            const char* extra_finalizer_opt = getenv("HCC_FINALIZE_OPT");
            hsa_code_object_t hsaCodeObject = {0};
            status = hsa_ext_program_finalize(hsaProgram, isa, 0, control_directives,
                                              extra_finalizer_opt, HSA_CODE_OBJECT_TYPE_PROGRAM, &hsaCodeObject);
            STATUS_CHECK(status, __LINE__);

            if (hsaProgram.handle != 0) {
                status = hsa_ext_program_destroy(hsaProgram);
                STATUS_CHECK(status, __LINE__);
            }

            // Create the executable.
            hsa_executable_t hsaExecutable;
            status = hsa_executable_create(HSA_PROFILE_FULL, HSA_EXECUTABLE_STATE_UNFROZEN,
                                           NULL, &hsaExecutable);
            STATUS_CHECK(status, __LINE__);

            // Load the code object.
            status = hsa_executable_load_code_object(hsaExecutable, agent, hsaCodeObject, NULL);
            STATUS_CHECK(status, __LINE__);

            // Freeze the executable.
            status = hsa_executable_freeze(hsaExecutable, NULL);
            STATUS_CHECK(status, __LINE__);

            // save everything as an HSAExecutable instance
            executables[index] = new HSAExecutable(hsaExecutable, hsaCodeObject);
        }
    }

    HSAKernel* CreateKernelImpl(const char *hsailBuffer, int hsailSize, const char *entryName) {
        hsa_status_t status;
  
        std::string index = MD5Sum((size_t)hsailSize, (void*)hsailBuffer);

        // finalize HSA program if we haven't done so
        if (executables.find(index) == executables.end()) {
            BuildProgramImpl(hsailBuffer, hsailSize);
        }
  
        // fetch HSAExecutable*
        HSAExecutable* executable = executables[index];

        // Get symbol handle.
        hsa_executable_symbol_t kernelSymbol;
        status = hsa_executable_get_symbol(executable->hsaExecutable, NULL, entryName, agent, 0, &kernelSymbol);
        STATUS_CHECK(status, __LINE__);
  
        // Get code handle.
        uint64_t kernelCodeHandle;
        status = hsa_executable_symbol_get_info(kernelSymbol, HSA_EXECUTABLE_SYMBOL_INFO_KERNEL_OBJECT, &kernelCodeHandle);
        STATUS_CHECK(status, __LINE__);
  
        return new HSAKernel(executable, kernelSymbol, kernelCodeHandle);
    }

};

class HSAContext final : public KalmarContext
{
    /// memory pool for signals
    std::vector<hsa_signal_t> signalPool;
    std::vector<bool> signalPoolFlag;
    int signalCursor;
    std::mutex signalPoolMutex;
    /* TODO: Modify properly when supporing multi-gpu.
    When using memory pool api, each agent will only report memory pool
    which is attached with the agent itself physically, eg, GPU won't
    report system memory pool anymore. In order to change as little
    as possbile, will choose the first CPU as default host and hack the 
    HSADevice class to assign it the host memory pool to GPU agent. 
    */
    hsa_agent_t host;
    
    /// Determines if the given agent is of type HSA_DEVICE_TYPE_GPU
    /// If so, cache to input data
    static hsa_status_t find_gpu(hsa_agent_t agent, void *data) {
        hsa_status_t status;
        hsa_device_type_t device_type;
        std::vector<hsa_agent_t>* pAgents = nullptr;

        if (data == nullptr) {
            return HSA_STATUS_ERROR_INVALID_ARGUMENT;
        } else {
            pAgents = static_cast<std::vector<hsa_agent_t>*>(data);
        }

        hsa_status_t stat = hsa_agent_get_info(agent, HSA_AGENT_INFO_DEVICE, &device_type);
        if (stat != HSA_STATUS_SUCCESS) {
            return stat;
        }

#if KALMAR_DEBUG
        {
            char name[64];
            uint32_t node = 0;
            status = hsa_agent_get_info(agent, HSA_AGENT_INFO_NAME, name);
            STATUS_CHECK(status, __LINE__);
            status = hsa_agent_get_info(agent, HSA_AGENT_INFO_NODE, &node);
            STATUS_CHECK(status, __LINE__);
            if (device_type == HSA_DEVICE_TYPE_GPU) {
                printf("GPU HSA agent: %s, Node ID: %u\n", name, node);
            } else if (device_type == HSA_DEVICE_TYPE_CPU) {
                printf("CPU HSA agent: %s, Node ID: %u\n", name, node);
            } else {
                printf("DSP HSA agent: %s, Node ID: %u\n", name, node);
            }
        }
#endif

        if (device_type == HSA_DEVICE_TYPE_GPU)  {
            pAgents->push_back(agent);
        }

        return HSA_STATUS_SUCCESS;
    }

    static hsa_status_t find_host(hsa_agent_t agent, void* data) {
        hsa_status_t status;
        hsa_device_type_t device_type;
        if(data == nullptr)
            return HSA_STATUS_ERROR_INVALID_ARGUMENT;
        status = hsa_agent_get_info(agent, HSA_AGENT_INFO_DEVICE, &device_type);
        STATUS_CHECK(status, __LINE__);

        if(HSA_DEVICE_TYPE_CPU == device_type) {
            *(hsa_agent_t*)data = agent;
            return HSA_STATUS_INFO_BREAK;
        }
        return HSA_STATUS_SUCCESS;
    }


public:
    HSAContext() : KalmarContext(), signalPool(), signalPoolFlag(), signalCursor(0), signalPoolMutex() {
        host.handle = (uint64_t)-1;
        // initialize HSA runtime
#if KALMAR_DEBUG
        std::cerr << "HSAContext::HSAContext(): init HSA runtime\n";
#endif
        hsa_status_t status;
        status = hsa_init();
        STATUS_CHECK(status, __LINE__);

        // Iterate over the agents to find out gpu device
        std::vector<hsa_agent_t> agents;
        status = hsa_iterate_agents(&HSAContext::find_gpu, &agents);
        STATUS_CHECK(status, __LINE__);

        // Iterate over agents to find out the first cpu device as host
        status = hsa_iterate_agents(&HSAContext::find_host, &host);
        STATUS_CHECK(status, __LINE__);

        for (int i = 0; i < agents.size(); ++i) {
            hsa_agent_t agent = agents[i];
            auto Dev = new HSADevice(agent, host);
            // choose the first GPU device as the default device
            if (i == 0)
                def = Dev;
            Devices.push_back(Dev);
        }

        
#if SIGNAL_POOL_SIZE > 0
        signalPoolMutex.lock();

        // pre-allocate signals
        for (int i = 0; i < SIGNAL_POOL_SIZE; ++i) {
          hsa_signal_t signal;
          status = hsa_signal_create(1, 0, NULL, &signal);
          STATUS_CHECK(status, __LINE__);
          signalPool.push_back(signal);
          signalPoolFlag.push_back(false);
        }

        signalPoolMutex.unlock();
#endif
    }

    void releaseSignal(hsa_signal_t signal, int signalIndex) {
        hsa_status_t status = HSA_STATUS_SUCCESS;
#if SIGNAL_POOL_SIZE > 0
        signalPoolMutex.lock();

        // restore signal to the initial value 1
        hsa_signal_store_release(signal, 1);

        // mark the signal pointed by signalIndex as available
        signalPoolFlag[signalIndex] = false;

        signalPoolMutex.unlock();
#else
        status = hsa_signal_destroy(signal);
        STATUS_CHECK(status, __LINE__);
#endif
    }

    std::pair<hsa_signal_t, int> getSignal() {
        hsa_signal_t ret;

#if SIGNAL_POOL_SIZE > 0
        signalPoolMutex.lock();
        int cursor = signalCursor;

        if (signalPoolFlag[cursor] == false) {
            // the cursor is valid, use it
            ret = signalPool[cursor];

            // set the signal as used
            signalPoolFlag[cursor] = true;

            // simply move the cursor to the next index
            ++signalCursor;
            if (signalCursor == signalPool.size()) signalCursor = 0;
        } else {
            // the cursor is not valid, sequentially find the next available slot
            bool found = false;
            int startingCursor = cursor;
            do {
                ++cursor;
                if (cursor == signalPool.size()) cursor = 0;

                if (signalPoolFlag[cursor] == false) {
                    // the cursor is valid, use it
                    ret = signalPool[cursor];

                    // set the signal as used
                    signalPoolFlag[cursor] = true;

                    // simply move the cursor to the next index
                    signalCursor = cursor + 1;
                    if (signalCursor == signalPool.size()) signalCursor = 0;

                    // break from the loop
                    found = true;
                    break;
                }
            } while(cursor != startingCursor); // ensure we at most scan the vector once

            if (found == false) {
                hsa_status_t status = HSA_STATUS_SUCCESS;

                // increase signal pool on demand by SIGNAL_POOL_SIZE

                // keep track of the size of signal pool before increasing it
                int oldSignalPoolSize = signalPool.size();
                int oldSignalPoolFlagSize = signalPoolFlag.size();
                assert(oldSignalPoolSize == oldSignalPoolFlagSize);

                // increase signal pool on demand for another SIGNAL_POOL_SIZE
                for (int i = 0; i < SIGNAL_POOL_SIZE; ++i) {
                    hsa_signal_t signal;
                    status = hsa_signal_create(1, 0, NULL, &signal);
                    STATUS_CHECK(status, __LINE__);
                    signalPool.push_back(signal);
                    signalPoolFlag.push_back(false);
                }

                assert(signalPool.size() == oldSignalPoolSize + SIGNAL_POOL_SIZE);
                assert(signalPoolFlag.size() == oldSignalPoolFlagSize + SIGNAL_POOL_SIZE);

                // set return values, after the pool has been increased

                // use the first item in the newly allocated pool
                cursor = oldSignalPoolSize;

                // access the new item through the newly assigned cursor
                ret = signalPool[cursor];

                // mark the item as used
                signalPoolFlag[cursor] = true;

                // simply move the cursor to the next index
                signalCursor = cursor + 1;
                if (signalCursor == signalPool.size()) signalCursor = 0;

                found = true;
            } 
        }

        signalPoolMutex.unlock();
#else
        hsa_signal_create(1, 0, NULL, &ret);
        int cursor = 0;
#endif
        return std::make_pair(ret, cursor);
    }

    ~HSAContext() {
        hsa_status_t status = HSA_STATUS_SUCCESS;
#if KALMAR_DEBUG
        std::cerr << "HSAContext::~HSAContext() in\n";
#endif

        // destroy all KalmarDevices associated with this context
        for (auto dev : Devices)
            delete dev;
        Devices.clear();
        def = nullptr;

#if SIGNAL_POOL_SIZE > 0
        signalPoolMutex.lock();

        // deallocate signals in the pool
        for (int i = 0; i < signalPool.size(); ++i) {
            hsa_signal_t signal;
            status = hsa_signal_destroy(signalPool[i]);
            STATUS_CHECK(status, __LINE__);
        }

        signalPool.clear();
        signalPoolFlag.clear();

        signalPoolMutex.unlock();
#endif

        // shutdown HSA runtime
#if KALMAR_DEBUG
        std::cerr << "HSAContext::~HSAContext(): shut down HSA runtime\n";
#endif
        status = hsa_shut_down();
        STATUS_CHECK(status, __LINE__);

#if KALMAR_DEBUG
        std::cerr << "HSAContext::~HSAContext() out\n";
#endif
    }

    uint64_t getSystemTicks() override {
        // get system tick
        uint64_t timestamp = 0L;
        hsa_system_get_info(HSA_SYSTEM_INFO_TIMESTAMP, &timestamp);
        return timestamp;
    }

    uint64_t getSystemTickFrequency() override {
        // get system tick frequency
        uint64_t timestamp_frequency_hz = 0L;
        hsa_system_get_info(HSA_SYSTEM_INFO_TIMESTAMP_FREQUENCY, &timestamp_frequency_hz);
        return timestamp_frequency_hz;
    }
};

static HSAContext ctx;

} // namespace Kalmar

// ----------------------------------------------------------------------
// member function implementation of HSADevice
// ----------------------------------------------------------------------
namespace Kalmar {

inline void*
HSADevice::getHSAAgent() override {
    return static_cast<void*>(&getAgent());
}

} // namespace Kalmar

// ----------------------------------------------------------------------
// member function implementation of HSAQueue
// ----------------------------------------------------------------------
namespace Kalmar {

inline void*
HSAQueue::getHSAAgent() override {
    return static_cast<void*>(&(static_cast<HSADevice*>(getDev())->getAgent()));
}

inline void*
HSAQueue::getHSAAMRegion() override {
    return static_cast<void*>(&(static_cast<HSADevice*>(getDev())->getHSAAMRegion()));
}

inline void*
HSAQueue::getHSAAMHostRegion() override {
    return static_cast<void*>(&(static_cast<HSADevice*>(getDev())->getHSAAMHostRegion()));
}


inline void*
HSAQueue::getHSAKernargRegion() override {
    return static_cast<void*>(&(static_cast<HSADevice*>(getDev())->getHSAKernargRegion()));
}

} // namespace Kalmar

// ----------------------------------------------------------------------
// member function implementation of HSADispatch
// ----------------------------------------------------------------------

HSADispatch::HSADispatch(Kalmar::HSADevice* _device, HSAKernel* _kernel) :
    device(_device),
    agent(_device->getAgent()),
    kernel(_kernel),
    isDispatched(false),
    waitMode(HSA_WAIT_STATE_BLOCKED),
    dynamicGroupSize(0),
    future(nullptr),
    hsaQueue(nullptr),
    kernargMemory(nullptr) {

    clearArgs();
}


// dispatch a kernel asynchronously
hsa_status_t 
HSADispatch::dispatchKernel(hsa_queue_t* commandQueue) {
    struct timespec begin;
    struct timespec end;
    clock_gettime(CLOCK_REALTIME, &begin);

    hsa_status_t status = HSA_STATUS_SUCCESS;
    if (isDispatched) {
        return HSA_STATUS_ERROR_INVALID_ARGUMENT;
    }
  
    /*
     * Create a signal to wait for the dispatch to finish.
     */
    std::pair<hsa_signal_t, int> ret = Kalmar::ctx.getSignal();
    signal = ret.first;
    signalIndex = ret.second;
  
    /*
     * Initialize the dispatch packet.
     */
    memset(&aql, 0, sizeof(aql));
  
    /*
     * Setup the dispatch information.
     */
    aql.completion_signal = signal;
    aql.setup = launchDimensions << HSA_KERNEL_DISPATCH_PACKET_SETUP_DIMENSIONS;
    aql.workgroup_size_x = workgroup_size[0];
    aql.workgroup_size_y = workgroup_size[1];
    aql.workgroup_size_z = workgroup_size[2];
    aql.grid_size_x = global_size[0];
    aql.grid_size_y = global_size[1];
    aql.grid_size_z = global_size[2];
  

    // set dispatch fences
    if (hsaQueue->get_execute_order() == Kalmar::execute_in_order) {
        //std::cout << "barrier bit on\n";
        // set AQL header with barrier bit on if execute in order
        aql.header = (HSA_PACKET_TYPE_KERNEL_DISPATCH << HSA_PACKET_HEADER_TYPE) |
                     (1 << HSA_PACKET_HEADER_BARRIER) |
                     (HSA_FENCE_SCOPE_SYSTEM << HSA_PACKET_HEADER_ACQUIRE_FENCE_SCOPE) |
                     (HSA_FENCE_SCOPE_SYSTEM << HSA_PACKET_HEADER_RELEASE_FENCE_SCOPE);
    } else {
        //std::cout << "barrier bit off\n";
        // set AQL header with barrier bit off if execute in any order
        aql.header = (HSA_PACKET_TYPE_KERNEL_DISPATCH << HSA_PACKET_HEADER_TYPE) |
                     (HSA_FENCE_SCOPE_SYSTEM << HSA_PACKET_HEADER_ACQUIRE_FENCE_SCOPE) |
                     (HSA_FENCE_SCOPE_SYSTEM << HSA_PACKET_HEADER_RELEASE_FENCE_SCOPE);
    }
  
    // bind kernel code
    aql.kernel_object = kernel->kernelCodeHandle;
  
    // bind kernel arguments
    //printf("arg_vec size: %d in bytes: %d\n", arg_vec.size(), arg_vec.size());

    if (device->hasHSAKernargRegion() && USE_KERNARG_REGION) {
        hsa_amd_memory_pool_t kernarg_region = device->getHSAKernargRegion();

        if (arg_vec.size() > 0) {
            std::pair<void*, int> ret = device->getKernargBuffer(arg_vec.size());
            kernargMemory = ret.first;
            kernargMemoryIndex = ret.second;

#if USE_HSA_MEMORY_COPY_FOR_KERNARG
            // use hsa_memory_copy to copy kernel arguments from host to kernarg region
            status = hsa_memory_copy(kernargMemory, arg_vec.data(), arg_vec.size());
            STATUS_CHECK_Q(status, commandQueue, __LINE__);
#else
            // as kernarg buffers are fine-grained, we can directly use memcpy
            memcpy(kernargMemory, arg_vec.data(), arg_vec.size());
#endif

            aql.kernarg_address = kernargMemory;
        } else {
            aql.kernarg_address = nullptr;
        }
    }
    else {
        aql.kernarg_address = arg_vec.data();
    }


    //for (size_t i = 0; i < arg_vec.size(); ++i) {
    //  printf("%02X ", *(((uint8_t*)aql.kernarg_address)+i));
    //}
    //printf("\n");
 
    // Initialize memory resources needed to execute
    uint32_t group_segment_size;
    status = hsa_executable_symbol_get_info(kernel->hsaExecutableSymbol,
                                            HSA_EXECUTABLE_SYMBOL_INFO_KERNEL_GROUP_SEGMENT_SIZE,
                                            &group_segment_size);
    STATUS_CHECK_Q(status, commandQueue, __LINE__);

#ifndef HSA_USE_AMDGPU_BACKEND
    // let kernel know static group segment size
    kernel->executable->setSymbolToValue("&hcc_static_group_segment_size", group_segment_size);

    // let kernel know dynamic group segment size
    kernel->executable->setSymbolToValue("&hcc_dynamic_group_segment_size", this->dynamicGroupSize);
#endif

    // add dynamic group segment size
    group_segment_size += this->dynamicGroupSize;
    aql.group_segment_size = group_segment_size;

    uint32_t private_segment_size;
    status = hsa_executable_symbol_get_info(kernel->hsaExecutableSymbol,
                                            HSA_EXECUTABLE_SYMBOL_INFO_KERNEL_PRIVATE_SEGMENT_SIZE,
                                            &private_segment_size);
    STATUS_CHECK_Q(status, commandQueue, __LINE__);
    aql.private_segment_size = private_segment_size;

    // write packet
    uint32_t queueMask = commandQueue->size - 1;
    // TODO: Need to check if package write is correct.
    uint64_t index = hsa_queue_load_write_index_relaxed(commandQueue);
    ((hsa_kernel_dispatch_packet_t*)(commandQueue->base_address))[index & queueMask] = aql;
    hsa_queue_store_write_index_relaxed(commandQueue, index + 1);
  
#if KALMAR_DEBUG
    std::cerr << "ring door bell to dispatch kernel\n";
#endif
  
    // Ring door bell
    hsa_signal_store_relaxed(commandQueue->doorbell_signal, index);
  
    isDispatched = true;

    clock_gettime(CLOCK_REALTIME, &end);

#if KALMAR_DISPATCH_TIME_PRINTOUT
    std::cerr << std::setprecision(6) << ((float)(end.tv_sec - begin.tv_sec) * 1000 * 1000 + (float)(end.tv_nsec - begin.tv_nsec) / 1000) << "\n";
#endif

    return status;
}



// wait for the kernel to finish execution
inline hsa_status_t
HSADispatch::waitComplete() {
    hsa_status_t status = HSA_STATUS_SUCCESS;
    if (!isDispatched)  {
        return HSA_STATUS_ERROR_INVALID_ARGUMENT;
    }

#if KALMAR_DEBUG
    std::cerr << "wait for kernel dispatch completion with wait flag: " << waitMode << "\n";
#endif

    // wait for completion
    if (hsa_signal_wait_acquire(signal, HSA_SIGNAL_CONDITION_LT, 1, uint64_t(-1), waitMode)!=0) {
        printf("Signal wait returned unexpected value\n");
        exit(0);
    }

#if KALMAR_DEBUG
    std::cerr << "complete!\n";
#endif

    if (kernargMemory != nullptr) {
      device->releaseKernargBuffer(kernargMemory, kernargMemoryIndex);
      kernargMemory = nullptr;
    }

    // unregister this async operation from HSAQueue
    if (this->hsaQueue != nullptr) {
        this->hsaQueue->removeAsyncOp(this);
    }

    isDispatched = false;
    return status;
}

inline hsa_status_t
HSADispatch::dispatchKernelWaitComplete(Kalmar::HSAQueue* hsaQueue) {
    hsa_status_t status = HSA_STATUS_SUCCESS;

    if (isDispatched) {
        return HSA_STATUS_ERROR_INVALID_ARGUMENT;
    }

    // record HSAQueue association
    this->hsaQueue = hsaQueue;
    // extract hsa_queue_t from HSAQueue
    hsa_queue_t* queue = static_cast<hsa_queue_t*>(hsaQueue->getHSAQueue());

    // dispatch kernel
    status = dispatchKernel(queue);
    STATUS_CHECK_Q(status, queue, __LINE__);

    // wait for completion
    status = waitComplete();
    STATUS_CHECK_Q(status, queue, __LINE__);

    return status;
} 

inline hsa_status_t
HSADispatch::dispatchKernelAsync(Kalmar::HSAQueue* hsaQueue) {
    hsa_status_t status = HSA_STATUS_SUCCESS;

    // record HSAQueue association
    this->hsaQueue = hsaQueue;
    // extract hsa_queue_t from HSAQueue
    hsa_queue_t* queue = static_cast<hsa_queue_t*>(hsaQueue->getHSAQueue());

    // dispatch kernel
    status = dispatchKernel(queue);
    STATUS_CHECK_Q(status, queue, __LINE__);

    // dynamically allocate a std::shared_future<void> object
    future = new std::shared_future<void>(std::async(std::launch::deferred, [&] {
        waitComplete();
    }).share());

    return status;
}

inline void
HSADispatch::dispose() {
    hsa_status_t status;
    if (kernargMemory != nullptr) {
      device->releaseKernargBuffer(kernargMemory, kernargMemoryIndex);
      kernargMemory = nullptr;
    }

    clearArgs();
    std::vector<uint8_t>().swap(arg_vec);

    Kalmar::ctx.releaseSignal(signal, signalIndex);

    if (future != nullptr) {
      delete future;
      future = nullptr;
    }
}

inline uint64_t
HSADispatch::getBeginTimestamp() override {
    Kalmar::HSADevice* device = static_cast<Kalmar::HSADevice*>(hsaQueue->getDev());
    hsa_amd_profiling_dispatch_time_t time;
    hsa_amd_profiling_get_dispatch_time(device->getAgent(), signal, &time);
    return time.start;
}

inline uint64_t
HSADispatch::getEndTimestamp() override {
    Kalmar::HSADevice* device = static_cast<Kalmar::HSADevice*>(hsaQueue->getDev());
    hsa_amd_profiling_dispatch_time_t time;
    hsa_amd_profiling_get_dispatch_time(device->getAgent(), signal, &time);
    return time.end;
}

inline hsa_status_t
HSADispatch::setLaunchAttributes(int dims, size_t *globalDims, size_t *localDims) {
    assert((0 < dims) && (dims <= 3));

    // defaults
    launchDimensions = dims;
    workgroup_size[0] = workgroup_size[1] = workgroup_size[2] = 1;
    global_size[0] = global_size[1] = global_size[2] = 1;

    // for each workgroup dimension, make sure it does not exceed the maximum allowable limit
    const uint16_t* workgroup_max_dim = device->getWorkgroupMaxDim();
    for (int i = 0; i < dims; ++i) {
        computeLaunchAttr(i, globalDims[i], localDims[i], workgroup_max_dim[i]);
    }

    // reduce each dimension in case the overall workgroup limit is exceeded
    uint32_t workgroup_max_size = device->getWorkgroupMaxSize();
    int dim_iterator = 2;
    size_t workgroup_total_size = workgroup_size[0] * workgroup_size[1] * workgroup_size[2];
    while(workgroup_total_size > workgroup_max_size) {
      // repeatedly cut each dimension into half until we are within the limit
      if (workgroup_size[dim_iterator] >= 2) {
        workgroup_size[dim_iterator] >>= 1;
      }
      if (--dim_iterator < 0) {
        dim_iterator = 2;
      }
      workgroup_total_size = workgroup_size[0] * workgroup_size[1] * workgroup_size[2];
    }

    return HSA_STATUS_SUCCESS;
}


// ----------------------------------------------------------------------
// member function implementation of HSABarrier
// ----------------------------------------------------------------------

// wait for the barrier to complete
inline hsa_status_t
HSABarrier::waitComplete() {
    hsa_status_t status = HSA_STATUS_SUCCESS;
    if (!isDispatched)  {
        return HSA_STATUS_ERROR_INVALID_ARGUMENT;
    }

#if KALMAR_DEBUG
    std::cerr << "wait for barrier completion with wait flag: " << waitMode << "\n";
#endif

    // Wait on completion signal until the barrier is finished
    hsa_signal_wait_acquire(signal, HSA_SIGNAL_CONDITION_EQ, 0, UINT64_MAX, waitMode);

#if KALMAR_DEBUG
    std::cerr << "complete!\n";
#endif

    // unregister this async operation from HSAQueue
    if (this->hsaQueue != nullptr) {
        this->hsaQueue->removeAsyncOp(this);
    }

    isDispatched = false;

    return status;
}

inline hsa_status_t
HSABarrier::enqueueAsync(Kalmar::HSAQueue* hsaQueue) {
    hsa_status_t status = HSA_STATUS_SUCCESS;

    // record HSAQueue association
    this->hsaQueue = hsaQueue;
    // extract hsa_queue_t from HSAQueue
    hsa_queue_t* queue = static_cast<hsa_queue_t*>(hsaQueue->getHSAQueue());

    // enqueue barrier packet
    status = enqueueBarrier(queue);
    STATUS_CHECK_Q(status, queue, __LINE__);

    // dynamically allocate a std::shared_future<void> object
    future = new std::shared_future<void>(std::async(std::launch::deferred, [&] {
        waitComplete();
    }).share());

    return status;
}

inline hsa_status_t
HSABarrier::enqueueBarrier(hsa_queue_t* queue) {
    hsa_status_t status = HSA_STATUS_SUCCESS;
    if (isDispatched) {
        return HSA_STATUS_ERROR_INVALID_ARGUMENT;
    }

    // Create a signal to wait for the barrier to finish.
    std::pair<hsa_signal_t, int> ret = Kalmar::ctx.getSignal();
    signal = ret.first;
    signalIndex = ret.second;

    // Obtain the write index for the command queue
    uint64_t index = hsa_queue_load_write_index_relaxed(queue);
    const uint32_t queueMask = queue->size - 1;

    // Define the barrier packet to be at the calculated queue index address
    hsa_barrier_and_packet_t* barrier = &(((hsa_barrier_and_packet_t*)(queue->base_address))[index&queueMask]);
    memset(barrier, 0, sizeof(hsa_barrier_and_packet_t));

    // setup header
    uint16_t header = HSA_PACKET_TYPE_BARRIER_AND << HSA_PACKET_HEADER_TYPE;
    header |= 1 << HSA_PACKET_HEADER_BARRIER;
    header |= HSA_FENCE_SCOPE_SYSTEM << HSA_PACKET_HEADER_ACQUIRE_FENCE_SCOPE;
    header |= HSA_FENCE_SCOPE_SYSTEM << HSA_PACKET_HEADER_RELEASE_FENCE_SCOPE;
    barrier->header = header;

    barrier->completion_signal = signal;

#if KALMAR_DEBUG
    std::cerr << "ring door bell to dispatch barrier\n";
#endif

    // Increment write index and ring doorbell to dispatch the kernel
    hsa_queue_store_write_index_relaxed(queue, index+1);
    hsa_signal_store_relaxed(queue->doorbell_signal, index);

    isDispatched = true;

    return status;
}

inline void
HSABarrier::dispose() {
    Kalmar::ctx.releaseSignal(signal, signalIndex);

    if (future != nullptr) {
      delete future;
      future = nullptr;
    }
}

inline uint64_t
HSABarrier::getBeginTimestamp() override {
    Kalmar::HSADevice* device = static_cast<Kalmar::HSADevice*>(hsaQueue->getDev());
    hsa_amd_profiling_dispatch_time_t time;
    hsa_amd_profiling_get_dispatch_time(device->getAgent(), signal, &time);
    return time.start;
}

inline uint64_t
HSABarrier::getEndTimestamp() override {
    Kalmar::HSADevice* device = static_cast<Kalmar::HSADevice*>(hsaQueue->getDev());
    hsa_amd_profiling_dispatch_time_t time;
    hsa_amd_profiling_get_dispatch_time(device->getAgent(), signal, &time);
    return time.end;
}

// ----------------------------------------------------------------------
// extern "C" functions
// ----------------------------------------------------------------------

extern "C" void *GetContextImpl() {
  return &Kalmar::ctx;
}

extern "C" void PushArgImpl(void *ker, int idx, size_t sz, const void *v) {
  //std::cerr << "pushing:" << ker << " of size " << sz << "\n";
  HSADispatch *dispatch =
      reinterpret_cast<HSADispatch*>(ker);
  void *val = const_cast<void*>(v);
  switch (sz) {
    case sizeof(double):
      dispatch->pushDoubleArg(*reinterpret_cast<double*>(val));
      break;
    case sizeof(int):
      dispatch->pushIntArg(*reinterpret_cast<int*>(val));
      //std::cerr << "(int) value = " << *reinterpret_cast<int*>(val) <<"\n";
      break;
    case sizeof(unsigned char):
      dispatch->pushBooleanArg(*reinterpret_cast<unsigned char*>(val));
      break;
    default:
      assert(0 && "Unsupported kernel argument size");
  }
}

extern "C" void PushArgPtrImpl(void *ker, int idx, size_t sz, const void *v) {
  //std::cerr << "pushing:" << ker << " of size " << sz << "\n";
  HSADispatch *dispatch =
      reinterpret_cast<HSADispatch*>(ker);
  void *val = const_cast<void*>(v);
  dispatch->pushPointerArg(val);
}
=======
}
>>>>>>> 8a421345
<|MERGE_RESOLUTION|>--- conflicted
+++ resolved
@@ -2661,2663 +2661,4 @@
       reinterpret_cast<HSADispatch*>(ker);
   void *val = const_cast<void*>(v);
   dispatch->pushPointerArg(val);
-<<<<<<< HEAD
-}
-
-//
-// This file is distributed under the University of Illinois Open Source
-// License. See LICENSE.TXT for details.
-//
-//===----------------------------------------------------------------------===//
-
-// Kalmar Runtime implementation (HSA version)
-
-#include <cassert>
-#include <chrono>
-#include <cstdio>
-#include <cstdlib>
-#include <cstring>
-#include <fstream>
-#include <future>
-#include <iostream>
-#include <map>
-#include <mutex>
-#include <sstream>
-#include <string>
-#include <thread>
-#include <utility>
-#include <vector>
-#include <algorithm>
-
-#include <hsa.h>
-#include <hsa_ext_finalize.h>
-#include <hsa_ext_amd.h>
-
-#include <md5.h>
-#include <kalmar_runtime.h>
-#include <kalmar_aligned_alloc.h>
-
-#include <time.h>
-#include <iomanip>
-
-#define KALMAR_DEBUG (0)
-
-/////////////////////////////////////////////////
-// kernel dispatch speed optimization flags
-/////////////////////////////////////////////////
-
-// size of default kernarg buffer in the kernarg pool in HSAContext
-// default set as 128
-#define KERNARG_BUFFER_SIZE (128)
-
-// number of pre-allocated kernarg buffers in HSAContext
-// default set as 64 (pre-allocating 64 of kernarg buffers in the pool)
-#define KERNARG_POOL_SIZE (64)
-
-// number of pre-allocated HSA signals in HSAContext
-// default set as 64 (pre-allocating 64 HSA signals)
-#define SIGNAL_POOL_SIZE (64)
-
-// whether to use kernarg region found on the HSA agent
-// default set as 1 (use karnarg region)
-#define USE_KERNARG_REGION (1)
-
-// whether to use hsa_memory_copy to copy prepared kernel arguments
-// from host memory to kernarg region
-// default set as 0 (NOT use hsa_memory_copy)
-#define USE_HSA_MEMORY_COPY_FOR_KERNARG (0)
-
-// whether to print out kernel dispatch time
-// default set as 0 (NOT print out kernel dispatch time)
-#define KALMAR_DISPATCH_TIME_PRINTOUT (0)
-
-// threshold to clean up finished kernel in HSAQueue.asyncOps
-// default set as 1024
-#define ASYNCOPS_VECTOR_GC_SIZE (1024)
-
-
-
-static const char* getHSAErrorString(hsa_status_t s) {
-
-#define CASE_ERROR_STRING(X)  case X: error_string = #X ;break;
-
-    const char* error_string;
-    switch(s) {
-        CASE_ERROR_STRING(HSA_STATUS_ERROR_INVALID_ARGUMENT);
-        CASE_ERROR_STRING(HSA_STATUS_ERROR_INVALID_QUEUE_CREATION);
-        CASE_ERROR_STRING(HSA_STATUS_ERROR_INVALID_ALLOCATION);
-        CASE_ERROR_STRING(HSA_STATUS_ERROR_INVALID_AGENT);
-        CASE_ERROR_STRING(HSA_STATUS_ERROR_INVALID_REGION);
-        CASE_ERROR_STRING(HSA_STATUS_ERROR_INVALID_SIGNAL);
-        CASE_ERROR_STRING(HSA_STATUS_ERROR_INVALID_QUEUE);
-        CASE_ERROR_STRING(HSA_STATUS_ERROR_OUT_OF_RESOURCES);
-        CASE_ERROR_STRING(HSA_STATUS_ERROR_INVALID_PACKET_FORMAT);
-        CASE_ERROR_STRING(HSA_STATUS_ERROR_RESOURCE_FREE);
-        CASE_ERROR_STRING(HSA_STATUS_ERROR_NOT_INITIALIZED);
-        CASE_ERROR_STRING(HSA_STATUS_ERROR_REFCOUNT_OVERFLOW);
-        CASE_ERROR_STRING(HSA_STATUS_ERROR_INCOMPATIBLE_ARGUMENTS);
-        CASE_ERROR_STRING(HSA_STATUS_ERROR_INVALID_INDEX);
-        CASE_ERROR_STRING(HSA_STATUS_ERROR_INVALID_ISA);
-        CASE_ERROR_STRING(HSA_STATUS_ERROR_INVALID_ISA_NAME);
-        CASE_ERROR_STRING(HSA_STATUS_ERROR_INVALID_CODE_OBJECT);
-        CASE_ERROR_STRING(HSA_STATUS_ERROR_INVALID_EXECUTABLE);
-        CASE_ERROR_STRING(HSA_STATUS_ERROR_FROZEN_EXECUTABLE);
-        CASE_ERROR_STRING(HSA_STATUS_ERROR_INVALID_SYMBOL_NAME);
-        CASE_ERROR_STRING(HSA_STATUS_ERROR_VARIABLE_ALREADY_DEFINED);
-        CASE_ERROR_STRING(HSA_STATUS_ERROR_VARIABLE_UNDEFINED);
-        CASE_ERROR_STRING(HSA_STATUS_ERROR_EXCEPTION);
-        default: error_string = "Unknown Error Code";
-    };
-    return error_string;
-}
-
-#define STATUS_CHECK(s,line) if (s != HSA_STATUS_SUCCESS && s != HSA_STATUS_INFO_BREAK) {\
-    const char* error_string = getHSAErrorString(s);\
-		printf("### Error: %s (%d) at line:%d\n", error_string, s, line);\
-                assert(HSA_STATUS_SUCCESS == hsa_shut_down());\
-		exit(-1);\
-	}
-
-#define STATUS_CHECK_Q(s,q,line) if (s != HSA_STATUS_SUCCESS) {\
-    const char* error_string = getHSAErrorString(s);\
-		printf("### Error: %s (%d) at line:%d\n", error_string, s, line);\
-                assert(HSA_STATUS_SUCCESS == hsa_queue_destroy(q));\
-                assert(HSA_STATUS_SUCCESS == hsa_shut_down());\
-		exit(-1);\
-	}
-
-extern "C" void PushArgImpl(void *ker, int idx, size_t sz, const void *v);
-extern "C" void PushArgPtrImpl(void *ker, int idx, size_t sz, const void *v);
-
-// forward declaration
-namespace Kalmar {
-class HSAQueue;
-class HSADevice;
-} // namespace Kalmar
-
-///
-/// kernel compilation / kernel launching
-///
-
-/// modeling of HSA executable
-class HSAExecutable {
-private:
-    hsa_code_object_t hsaCodeObject;
-    hsa_executable_t hsaExecutable;
-    friend class HSAKernel;
-    friend class Kalmar::HSADevice;
-
-public:
-    HSAExecutable(hsa_executable_t _hsaExecutable,
-                  hsa_code_object_t _hsaCodeObject) :
-        hsaExecutable(_hsaExecutable),
-        hsaCodeObject(_hsaCodeObject) {}
-
-    ~HSAExecutable() {
-      hsa_status_t status;
-
-#if KALMAR_DEBUG
-      std::cerr << "HSAExecutable::~HSAExecutable\n";
-#endif
-
-      status = hsa_executable_destroy(hsaExecutable);
-      STATUS_CHECK(status, __LINE__);
-
-      status = hsa_code_object_destroy(hsaCodeObject);
-      STATUS_CHECK(status, __LINE__);
-    }
-
-    template<typename T>
-    void setSymbolToValue(const char* symbolName, T value) {
-        hsa_status_t status;
-
-        // get symbol
-        hsa_executable_symbol_t symbol;
-        hsa_agent_t agent;
-        status = hsa_executable_get_symbol(hsaExecutable, NULL, symbolName, agent, 0, &symbol);
-        STATUS_CHECK(status, __LINE__);
-
-        // get address of symbol
-        uint64_t symbol_address;
-        status = hsa_executable_symbol_get_info(symbol,
-                                                HSA_EXECUTABLE_SYMBOL_INFO_VARIABLE_ADDRESS,
-                                                &symbol_address);
-        STATUS_CHECK(status, __LINE__);
-
-        // set the value of symbol
-        T* symbol_ptr = (T*)symbol_address;
-        *symbol_ptr = value;
-    }
-};
-
-class HSAKernel {
-private:
-    HSAExecutable* executable;
-    uint64_t kernelCodeHandle;
-    hsa_executable_symbol_t hsaExecutableSymbol;
-    friend class HSADispatch;
-
-public:
-    HSAKernel(HSAExecutable* _executable,
-              hsa_executable_symbol_t _hsaExecutableSymbol,
-              uint64_t _kernelCodeHandle) :
-      executable(_executable),
-      hsaExecutableSymbol(_hsaExecutableSymbol),
-      kernelCodeHandle(_kernelCodeHandle) {}
-
-    ~HSAKernel() {
-#if KALMAR_DEBUG
-      std::cerr << "HSAKernel::~HSAKernel\n";
-#endif
-    }
-}; // end of HSAKernel
-
-class HSABarrier : public Kalmar::KalmarAsyncOp {
-private:
-    hsa_signal_t signal;
-    int signalIndex;
-    bool isDispatched;
-    hsa_wait_state_t waitMode;
-
-    std::shared_future<void>* future;
-
-    Kalmar::HSAQueue* hsaQueue;
-
-public:
-    std::shared_future<void>* getFuture() override { return future; }
-
-    void* getNativeHandle() override { return &signal; }
-
-    void setWaitMode(Kalmar::hcWaitMode mode) override {
-        switch (mode) {
-            case Kalmar::hcWaitModeBlocked:
-                waitMode = HSA_WAIT_STATE_BLOCKED;
-            break;
-            case Kalmar::hcWaitModeActive:
-                waitMode = HSA_WAIT_STATE_ACTIVE;
-            break;
-        }
-    }
-
-    bool isReady() override {
-        return (hsa_signal_load_acquire(signal) == 0);
-    }
-
-    HSABarrier() : isDispatched(false), future(nullptr), hsaQueue(nullptr), waitMode(HSA_WAIT_STATE_BLOCKED) {}
-
-    ~HSABarrier() {
-#if KALMAR_DEBUG
-        std::cerr << "HSABarrier::~HSABarrier()\n";
-#endif
-        if (isDispatched) {
-            hsa_status_t status = HSA_STATUS_SUCCESS;
-            status = waitComplete();
-            STATUS_CHECK(status, __LINE__);
-        }
-        dispose();
-    }
-
-    hsa_status_t enqueueBarrier(hsa_queue_t* queue);
-
-    hsa_status_t enqueueAsync(Kalmar::HSAQueue*);
-
-    // wait for the barrier to complete
-    hsa_status_t waitComplete();
-
-    void dispose();
-
-    uint64_t getTimestampFrequency() override {
-        // get system tick frequency
-        uint64_t timestamp_frequency_hz = 0L;
-        hsa_system_get_info(HSA_SYSTEM_INFO_TIMESTAMP_FREQUENCY, &timestamp_frequency_hz);
-        return timestamp_frequency_hz;
-    }
-
-    uint64_t getBeginTimestamp() override;
-
-    uint64_t getEndTimestamp() override;
-
-}; // end of HSABarrier
-
-class HSADispatch : public Kalmar::KalmarAsyncOp {
-private:
-    Kalmar::HSADevice* device;
-    hsa_agent_t agent;
-    HSAKernel* kernel;
-
-    std::vector<uint8_t> arg_vec;
-    uint32_t arg_count;
-    size_t prevArgVecCapacity;
-    void* kernargMemory;
-    int kernargMemoryIndex;
-
-    int launchDimensions;
-    uint32_t workgroup_size[3];
-    uint32_t global_size[3];
-
-    hsa_signal_t signal;
-    int signalIndex;
-    hsa_kernel_dispatch_packet_t aql;
-    bool isDispatched;
-    hsa_wait_state_t waitMode;
-
-    size_t dynamicGroupSize;
-
-    std::shared_future<void>* future;
-
-    Kalmar::HSAQueue* hsaQueue;
-
-public:
-    std::shared_future<void>* getFuture() override { return future; }
-
-    void* getNativeHandle() override { return &signal; }
-
-    void setWaitMode(Kalmar::hcWaitMode mode) override {
-        switch (mode) {
-            case Kalmar::hcWaitModeBlocked:
-                waitMode = HSA_WAIT_STATE_BLOCKED;
-            break;
-            case Kalmar::hcWaitModeActive:
-                waitMode = HSA_WAIT_STATE_ACTIVE;
-            break;
-        }
-    }
-
-    bool isReady() override {
-        return (hsa_signal_load_acquire(signal) == 0);
-    }
-
-    ~HSADispatch() {
-#if KALMAR_DEBUG
-        std::cerr << "HSADispatch::~HSADispatch()\n";
-#endif
-
-        if (isDispatched) {
-            hsa_status_t status = HSA_STATUS_SUCCESS;
-            status = waitComplete();
-            STATUS_CHECK(status, __LINE__);
-        }
-        dispose();
-    }
-
-    hsa_status_t setDynamicGroupSegment(size_t dynamicGroupSize) {
-        this->dynamicGroupSize = dynamicGroupSize;
-        return HSA_STATUS_SUCCESS;
-    }
-
-    HSADispatch(Kalmar::HSADevice* _device, HSAKernel* _kernel);
-
-    hsa_status_t pushFloatArg(float f) { return pushArgPrivate(f); }
-    hsa_status_t pushIntArg(int i) { return pushArgPrivate(i); }
-    hsa_status_t pushBooleanArg(unsigned char z) { return pushArgPrivate(z); }
-    hsa_status_t pushByteArg(char b) { return pushArgPrivate(b); }
-    hsa_status_t pushLongArg(long j) { return pushArgPrivate(j); }
-    hsa_status_t pushDoubleArg(double d) { return pushArgPrivate(d); }
-    hsa_status_t pushPointerArg(void *addr) { return pushArgPrivate(addr); }
-
-    hsa_status_t clearArgs() {
-        arg_count = 0;
-        arg_vec.clear();
-        return HSA_STATUS_SUCCESS;
-    }
-
-    hsa_status_t setLaunchAttributes(int dims, size_t *globalDims, size_t *localDims);
-
-    hsa_status_t dispatchKernelWaitComplete(Kalmar::HSAQueue*);
-
-    hsa_status_t dispatchKernelAsync(Kalmar::HSAQueue*);
-
-    uint32_t getGroupSegmentSize() {
-        hsa_status_t status = HSA_STATUS_SUCCESS;
-        uint32_t group_segment_size = 0;
-        status = hsa_executable_symbol_get_info(kernel->hsaExecutableSymbol,
-                                                HSA_EXECUTABLE_SYMBOL_INFO_KERNEL_GROUP_SEGMENT_SIZE,
-                                                &group_segment_size);
-        STATUS_CHECK(status, __LINE__);
-        return group_segment_size;
-    }
-
-    // dispatch a kernel asynchronously
-    hsa_status_t dispatchKernel(hsa_queue_t* commandQueue);
-
-    // wait for the kernel to finish execution
-    hsa_status_t waitComplete();
-
-    void dispose();
-
-    uint64_t getTimestampFrequency() override {
-        // get system tick frequency
-        uint64_t timestamp_frequency_hz = 0L;
-        hsa_system_get_info(HSA_SYSTEM_INFO_TIMESTAMP_FREQUENCY, &timestamp_frequency_hz);
-        return timestamp_frequency_hz;
-    }
-
-    uint64_t getBeginTimestamp() override;
-
-    uint64_t getEndTimestamp() override;
-
-private:
-    template <typename T>
-    hsa_status_t pushArgPrivate(T val) {
-        /* add padding if necessary */
-        int padding_size = (arg_vec.size() % sizeof(T)) ? (sizeof(T) - (arg_vec.size() % sizeof(T))) : 0;
-#if KALMAR_DEBUG
-        printf("push %lu bytes into kernarg: ", sizeof(T) + padding_size);
-#endif
-        for (size_t i = 0; i < padding_size; ++i) {
-            arg_vec.push_back((uint8_t)0x00);
-#if KALMAR_DEBUG
-            printf("%02X ", (uint8_t)0x00);
-#endif
-        }
-        uint8_t* ptr = static_cast<uint8_t*>(static_cast<void*>(&val));
-        for (size_t i = 0; i < sizeof(T); ++i) {
-            arg_vec.push_back(ptr[i]);
-#if KALMAR_DEBUG
-            printf("%02X ", ptr[i]);
-#endif
-        }
-#if KALMAR_DEBUG
-        printf("\n");
-#endif
-        arg_count++;
-        return HSA_STATUS_SUCCESS;
-    }
-
-    void computeLaunchAttr(int level, int globalSize, int localSize, int recommendedSize) {
-        // localSize of 0 means pick best
-        if (localSize == 0) localSize = recommendedSize;
-        localSize = std::min(localSize, recommendedSize);
-        localSize = std::min(localSize, globalSize); // workgroup size shall not exceed grid size
-  
-        global_size[level] = globalSize;
-        workgroup_size[level] = localSize;
-        //std::cout << "level " << level << ", grid=" << global_size[level] 
-        //          << ", group=" << workgroup_size[level] << std::endl;
-    }
-
-}; // end of HSADispatch
-
-//-----
-//Structure used to extract information from memory pool
-struct pool_iterator
-{
-    hsa_amd_memory_pool_t _am_memory_pool;
-    hsa_amd_memory_pool_t _am_host_memory_pool;
-
-    hsa_amd_memory_pool_t _kernarg_memory_pool;
-    hsa_amd_memory_pool_t _finegrained_system_memory_pool;
-    hsa_amd_memory_pool_t _coarsegrained_system_memory_pool;
-    hsa_amd_memory_pool_t _local_memory_pool;
-
-    bool        _found_kernarg_memory_pool;
-    bool        _found_finegrained_system_memory_pool;
-    bool        _found_local_memory_pool;
-    bool        _found_coarsegrained_system_memory_pool;
-
-    pool_iterator() ;
-};
-
-
-pool_iterator::pool_iterator()
-{
-    _kernarg_memory_pool.handle=(uint64_t)-1;
-    _finegrained_system_memory_pool.handle=(uint64_t)-1;
-    _local_memory_pool.handle=(uint64_t)-1;
-    _coarsegrained_system_memory_pool.handle=(uint64_t)-1;
-
-    _found_kernarg_memory_pool = false;
-    _found_finegrained_system_memory_pool = false;
-    _found_local_memory_pool = false;
-    _found_coarsegrained_system_memory_pool = false;
-}
-//-----
-
-
-///
-/// memory allocator
-///
-namespace Kalmar {
-
-
-class HSAQueue final : public KalmarQueue
-{
-private:
-    // HSA commmand queue associated with this HSAQueue instance
-    hsa_queue_t* commandQueue;
-
-    //
-    // kernel dispatches and barriers associated with this HSAQueue instance
-    //
-    // When a kernel k is dispatched, we'll get a KalmarAsyncOp f.
-    // This vector would hold f.  acccelerator_view::wait() would trigger
-    // HSAQueue::wait(), and all future objects in the KalmarAsyncOp objects
-    // will be waited on.
-    //
-    std::vector< std::shared_ptr<KalmarAsyncOp> > asyncOps;
-
-    //
-    // kernelBufferMap and bufferKernelMap forms the dependency graph of
-    // kernel / kernel dispatches / buffers
-    //
-    // For a particular kernel k, kernelBufferMap[k] holds a vector of 
-    // host buffers used by k. The vector is filled at HSAQueue::Push(),
-    // when kernel arguments are prepared.
-    //
-    // When a kenrel k is to be dispatched, kernelBufferMap[k] will be traversed
-    // to figure out if there is any previous kernel dispatch associated for
-    // each buffer b used by k.  This is done by checking bufferKernelMap[b].
-    // If there are previous kernel dispatches which use b, then we wait on
-    // them before dispatch kernel k. bufferKernelMap[b] will be cleared then.
-    //
-    // After kernel k is dispatched, we'll get a KalmarAsync object f, we then
-    // walk through each buffer b used by k and mark the association as:
-    // bufferKernelMap[b] = f
-    //
-    // Finally kernelBufferMap[k] will be cleared.
-    //
-
-    // association between buffers and kernel dispatches
-    // key: buffer address
-    // value: a vector of kernel dispatches
-    std::map<void*, std::vector< std::weak_ptr<KalmarAsyncOp> > > bufferKernelMap;
-
-    // association between a kernel and buffers used by it
-    // key: kernel
-    // value: a vector of buffers used by the kernel
-    std::map<void*, std::vector<void*> > kernelBufferMap;
-
-public:
-    HSAQueue(KalmarDevice* pDev, hsa_agent_t agent, execute_order order) : KalmarQueue(pDev, queuing_mode_automatic, order), commandQueue(nullptr), asyncOps(), bufferKernelMap(), kernelBufferMap() {
-        hsa_status_t status;
-
-        /// Query the maximum size of the queue.
-        uint32_t queue_size = 0;
-        status = hsa_agent_get_info(agent, HSA_AGENT_INFO_QUEUE_MAX_SIZE, &queue_size);
-        STATUS_CHECK(status, __LINE__);
-
-        /// Create a queue using the maximum size.
-        status = hsa_queue_create(agent, queue_size, HSA_QUEUE_TYPE_SINGLE, NULL, NULL, 
-                                  UINT32_MAX, UINT32_MAX, &commandQueue);
-#if KALMAR_DEBUG
-        std::cerr << "HSAQueue::HSAQueue(): created an HSA command queue: " << commandQueue << "\n";
-#endif
-        STATUS_CHECK_Q(status, commandQueue, __LINE__);
-
-        /// Enable profiling support for the queue.
-        status = hsa_amd_profiling_set_profiler_enabled(commandQueue, 1);
-    }
-
-    void dispose() override {
-        hsa_status_t status;
-
-#if KALMAR_DEBUG
-        std::cerr << "HSAQueue::dispose() in\n";
-#endif
-
-        // wait on all existing kernel dispatches and barriers to complete
-        wait();
-
-        // clear bufferKernelMap
-        for (auto iter = bufferKernelMap.begin(); iter != bufferKernelMap.end(); ++iter) {
-           iter->second.clear();
-        }
-        bufferKernelMap.clear();
-
-        // clear kernelBufferMap
-        for (auto iter = kernelBufferMap.begin(); iter != kernelBufferMap.end(); ++iter) {
-           iter->second.clear();
-        }
-        kernelBufferMap.clear();
-
-#if KALMAR_DEBUG
-        std::cerr << "HSAQueue::dispose(): destroy an HSA command queue: " << commandQueue << "\n";
-#endif
-        status = hsa_queue_destroy(commandQueue);
-        STATUS_CHECK(status, __LINE__);
-        commandQueue = nullptr;
-
-#if KALMAR_DEBUG
-        std::cerr << "HSAQueue::dispose() out\n";
-#endif
-    }
-
-    ~HSAQueue() {
-#if KALMAR_DEBUG
-        std::cerr << "HSAQueue::~HSAQueue() in\n";
-#endif
-
-        if (commandQueue != nullptr) {
-            dispose();
-        }
-
-#if KALMAR_DEBUG
-        std::cerr << "HSAQueue::~HSAQueue() out\n";
-#endif
-    }
-
-    // FIXME: implement flush
-
-    int getPendingAsyncOps() override {
-        int count = 0;
-        for (int i = 0; i < asyncOps.size(); ++i) {
-            if (asyncOps[i] != nullptr) {
-                ++count;
-            }
-        }
-        return count;
-    }
-
-    void wait(hcWaitMode mode = hcWaitModeBlocked) override {
-      // wait on all previous async operations to complete
-      for (int i = 0; i < asyncOps.size(); ++i) {
-        if (asyncOps[i] != nullptr) {
-            auto asyncOp = asyncOps[i];
-            // wait on valid futures only
-            std::shared_future<void>* future = asyncOp->getFuture();
-            if (future->valid()) {
-                future->wait();
-            }
-        }
-      }
-      // clear async operations table
-      asyncOps.clear();
-    }
-
-    void LaunchKernel(void *ker, size_t nr_dim, size_t *global, size_t *local) override {
-        LaunchKernelWithDynamicGroupMemory(ker, nr_dim, global, local, 0);
-    }
-
-    void LaunchKernelWithDynamicGroupMemory(void *ker, size_t nr_dim, size_t *global, size_t *local, size_t dynamic_group_size) override {
-        HSADispatch *dispatch =
-            reinterpret_cast<HSADispatch*>(ker);
-        size_t tmp_local[] = {0, 0, 0};
-        if (!local)
-            local = tmp_local;
-        dispatch->setLaunchAttributes(nr_dim, global, local);
-        dispatch->setDynamicGroupSegment(dynamic_group_size);
-
-        // wait for previous kernel dispatches be completed
-        std::for_each(std::begin(kernelBufferMap[ker]), std::end(kernelBufferMap[ker]),
-                      [&] (void* buffer) {
-                        waitForDependentAsyncOps(buffer);
-                      });
-
-        // dispatch the kernel
-        // and wait for its completion
-        dispatch->dispatchKernelWaitComplete(this);
-
-        // clear data in kernelBufferMap
-        kernelBufferMap[ker].clear();
-
-        delete(dispatch);
-    }
-
-    std::shared_ptr<KalmarAsyncOp> LaunchKernelAsync(void *ker, size_t nr_dim, size_t *global, size_t *local) override {
-        return LaunchKernelWithDynamicGroupMemoryAsync(ker, nr_dim, global, local, 0);
-    }
-
-    std::shared_ptr<KalmarAsyncOp> LaunchKernelWithDynamicGroupMemoryAsync(void *ker, size_t nr_dim, size_t *global, size_t *local, size_t dynamic_group_size) override {
-        hsa_status_t status = HSA_STATUS_SUCCESS;      
-
-        HSADispatch *dispatch =
-            reinterpret_cast<HSADispatch*>(ker);
-
-        size_t tmp_local[] = {0, 0, 0};
-        if (!local)
-            local = tmp_local;
-        dispatch->setLaunchAttributes(nr_dim, global, local);
-        dispatch->setDynamicGroupSegment(dynamic_group_size);
-
-        // wait for previous kernel dispatches be completed
-        std::for_each(std::begin(kernelBufferMap[ker]), std::end(kernelBufferMap[ker]),
-                      [&] (void* buffer) {
-                        waitForDependentAsyncOps(buffer);
-                      });
-
-        // dispatch the kernel
-        status = dispatch->dispatchKernelAsync(this);
-        STATUS_CHECK(status, __LINE__);
-
-        // create a shared_ptr instance
-        std::shared_ptr<KalmarAsyncOp> sp_dispatch(dispatch);
-
-        // associate the kernel dispatch with this queue
-        asyncOps.push_back(sp_dispatch);
-
-        // associate all buffers used by the kernel with the kernel dispatch instance
-        std::for_each(std::begin(kernelBufferMap[ker]), std::end(kernelBufferMap[ker]),
-                      [&] (void* buffer) {
-                        bufferKernelMap[buffer].push_back(sp_dispatch);
-                      });
-
-        // clear data in kernelBufferMap
-        kernelBufferMap[ker].clear();
-
-        return sp_dispatch;
-    }
-
-    uint32_t GetGroupSegmentSize(void *ker) override {
-        HSADispatch *dispatch = reinterpret_cast<HSADispatch*>(ker);
-        return dispatch->getGroupSegmentSize();
-    }
-
-    // wait for dependent async operations to complete
-    void waitForDependentAsyncOps(void* buffer) {
-        auto dependentAsyncOpVector = bufferKernelMap[buffer];
-        for (int i = 0; i < dependentAsyncOpVector.size(); ++i) {
-          auto dependentAsyncOp = dependentAsyncOpVector[i];
-          if (!dependentAsyncOp.expired()) {
-            auto dependentAsyncOpPointer = dependentAsyncOp.lock();
-            // wait on valid futures only
-            std::shared_future<void>* future = dependentAsyncOpPointer->getFuture();
-            if (future->valid()) {
-              future->wait();
-            }
-          }
-        }
-        dependentAsyncOpVector.clear();
-    }
-
-    void read(void* device, void* dst, size_t count, size_t offset) override {
-        waitForDependentAsyncOps(device);
-
-        // do read
-        if (dst != device) {
-            if (!getDev()->is_unified()) {
-#if KALMAR_DEBUG
-                std::cerr << "read(" << device << "," << dst << "," << count << "," << offset << "): use HSA memory copy\n";
-#endif
-                hsa_status_t status = HSA_STATUS_SUCCESS;
-                // Make sure host memory is accessible to gpu
-                hsa_agent_t* agent = static_cast<hsa_agent_t*>(getHSAAgent()); 
-                status = hsa_amd_agents_allow_access(1, agent, NULL, dst);
-                STATUS_CHECK(status, __LINE__);
-                status = hsa_memory_copy(dst, (char*)device + offset, count);
-                STATUS_CHECK(status, __LINE__);
-            } else {
-#if KALMAR_DEBUG
-                std::cerr << "read(" << device << "," << dst << "," << count << "," << offset << "): use host memory copy\n";
-#endif
-                memmove(dst, (char*)device + offset, count);
-            }
-        }
-    }
-
-    void write(void* device, const void* src, size_t count, size_t offset, bool blocking) override {
-        waitForDependentAsyncOps(device);
-
-        // do write
-        if (src != device) {
-            if (!getDev()->is_unified()) {
-#if KALMAR_DEBUG
-                std::cerr << "write(" << device << "," << src << "," << count << "," << offset << "," << blocking << "): use HSA memory copy\n";
-#endif
-                hsa_status_t status = HSA_STATUS_SUCCESS;
-                // Make sure host memory is accessible to gpu
-                hsa_agent_t* agent = static_cast<hsa_agent_t*>(getHSAAgent()); 
-                status = hsa_amd_agents_allow_access(1, agent, NULL, src);
-                STATUS_CHECK(status, __LINE__);
-
-                status = hsa_memory_copy((char*)device + offset, src, count);
-                STATUS_CHECK(status, __LINE__);
-            } else {
-#if KALMAR_DEBUG
-                std::cerr << "write(" << device << "," << src << "," << count << "," << offset << "," << blocking << "): use host memory copy\n";
-#endif
-                memmove((char*)device + offset, src, count);
-            }
-        }
-    }
-
-    void copy(void* src, void* dst, size_t count, size_t src_offset, size_t dst_offset, bool blocking) override {
-        waitForDependentAsyncOps(dst);
-        waitForDependentAsyncOps(src);
-
-        // do copy
-        if (src != dst) {
-            if (!getDev()->is_unified()) {
-#if KALMAR_DEBUG
-                std::cerr << "copy(" << src << "," << dst << "," << count << "," << src_offset << "," << dst_offset << "," << blocking << "): use HSA memory copy\n";
-#endif
-                hsa_status_t status = HSA_STATUS_SUCCESS;
-                status = hsa_memory_copy((char*)dst + dst_offset, (char*)src + src_offset, count);
-                STATUS_CHECK(status, __LINE__);
-            } else {
-#if KALMAR_DEBUG
-                std::cerr << "copy(" << src << "," << dst << "," << count << "," << src_offset << "," << dst_offset << "," << blocking << "): use host memory copy\n";
-#endif
-                memmove((char*)dst + dst_offset, (char*)src + src_offset, count);
-            }
-        }
-    }
-
-    void* map(void* device, size_t count, size_t offset, bool modify) override {
-        waitForDependentAsyncOps(device);
-
-        // do map
-
-        // as HSA runtime doesn't have map/unmap facility at this moment,
-        // we explicitly allocate a host memory buffer in this case 
-        if (!getDev()->is_unified()) {
-#if KALMAR_DEBUG
-            std::cerr << "map(" << device << "," << count << "," << offset << "," << modify << "): use HSA memory map\n";
-#endif
-            hsa_status_t status = HSA_STATUS_SUCCESS;
-            // allocate a host buffer
-            void* data = nullptr;
-            hsa_amd_memory_pool_t* am_host_region = static_cast<hsa_amd_memory_pool_t*>(getHSAAMHostRegion());
-            status = hsa_amd_memory_pool_allocate(*am_host_region, count, 0, &data);
-            STATUS_CHECK(status, __LINE__);
-            if (data != nullptr) {
-              // copy data from device buffer to host buffer
-              hsa_agent_t* agent = static_cast<hsa_agent_t*>(getHSAAgent()); 
-              status = hsa_amd_agents_allow_access(1, agent, NULL, data);
-              STATUS_CHECK(status, __LINE__);
-              status = hsa_memory_copy(data, (char*)device + offset, count);
-              STATUS_CHECK(status, __LINE__);
-            } else {
-#if KALMAR_DEBUG
-              std::cerr << "host buffer allocation failed!\n";
-#endif
-              abort();
-            }
-#if KALMAR_DEBUG
-            std::cerr << "map(): " << data << "\n";
-#endif
-
-            return data;
-            
-        } else {
-#if KALMAR_DEBUG
-            std::cerr << "map(" << device << "," << count << "," << offset << "," << modify << "): use host memory map\n";
-#endif
-            // for host memory we simply return the pointer plus offset
-#if KALMAR_DEBUG
-            std::cerr << "map(): " << ((char*)device+offset) << "\n";
-#endif
-            return (char*)device + offset;
-        }
-    }
-
-    void unmap(void* device, void* addr, size_t count, size_t offset, bool modify) override {
-        // do unmap
-
-        // as HSA runtime doesn't have map/unmap facility at this moment,
-        // we free the host memory buffer allocated in map()
-        if (!getDev()->is_unified()) {
-#if KALMAR_DEBUG
-            std::cerr << "unmap(" << device << "," << addr << "," << count << "," << offset << "," << modify << "): use HSA memory unmap\n";
-#endif
-            if (modify) {
-#if KALMAR_DEBUG
-                std::cerr << "copy host buffer to device buffer\n";
-#endif
-                // copy data from host buffer to device buffer
-                hsa_status_t status = HSA_STATUS_SUCCESS;
-                status = hsa_memory_copy((char*)device + offset, addr, count);
-                STATUS_CHECK(status, __LINE__);
-            }
-
-            // deallocate the host buffer
-            hsa_amd_memory_pool_free(addr);
-        } else {
-#if KALMAR_DEBUG
-            std::cerr << "unmap(" << device << "," << addr << "," << count << "," << offset << "," << modify << "): use host memory unmap\n";
-#endif
-            // for host memory there's nothing to be done
-        }
-    }
-
-    void Push(void *kernel, int idx, void *device, bool modify) override {
-        PushArgImpl(kernel, idx, sizeof(void*), &device);
-
-        // register the buffer with the kernel
-        // when the buffer may be read/written by the kernel
-        // the buffer is not registered if it's only read by the kernel
-        if (modify) {
-          kernelBufferMap[kernel].push_back(device);
-        }
-    }
-
-    void* getHSAQueue() override {
-        return static_cast<void*>(commandQueue);
-    }
-
-    void* getHSAAgent() override;
-
-    void* getHSAAMRegion() override;
-
-    void* getHSAAMHostRegion() override;
-
-    void* getHSAKernargRegion() override;
-
-    bool hasHSAInterOp() override {
-        return true;
-    }
-
-    // enqueue a barrier packet
-    std::shared_ptr<KalmarAsyncOp> EnqueueMarker() {
-        hsa_status_t status = HSA_STATUS_SUCCESS;
-
-        // create shared_ptr instance
-        std::shared_ptr<HSABarrier> barrier = std::make_shared<HSABarrier>();
-
-        // enqueue the barrier
-        status = barrier.get()->enqueueAsync(this);
-        STATUS_CHECK(status, __LINE__);
-
-        // associate the barrier with this queue
-        asyncOps.push_back(barrier);
-
-        return barrier;
-    }
-
-    // remove finished async operation from waiting list
-    void removeAsyncOp(KalmarAsyncOp* asyncOp) {
-        for (int i = 0; i < asyncOps.size(); ++i) {
-            if (asyncOps[i].get() == asyncOp) {
-                asyncOps[i] = nullptr;
-            }
-        }
-
-        // GC for finished kernels
-        if (asyncOps.size() > ASYNCOPS_VECTOR_GC_SIZE) {
-          asyncOps.erase(std::remove(asyncOps.begin(), asyncOps.end(), nullptr),
-                         asyncOps.end());
-        }
-    }
-};
-
-class HSADevice final : public KalmarDevice
-{
-private:
-    /// memory pool for kernargs
-    std::vector<void*> kernargPool;
-    std::vector<bool> kernargPoolFlag;
-    int kernargCursor;
-    std::mutex kernargPoolMutex;
-
-
-    std::map<std::string, HSAKernel *> programs;
-    hsa_agent_t agent;
-    size_t max_tile_static_size;
-
-    std::mutex queues_mutex;
-    std::vector< std::weak_ptr<KalmarQueue> > queues;
-
-    pool_iterator ri;
-
-    bool useCoarseGrainedRegion;
-
-    uint32_t workgroup_max_size;
-    uint16_t workgroup_max_dim[3];
-
-    std::map<std::string, HSAExecutable*> executables;
-
-    hsa_isa_t agentISA;
-
-    hcAgentProfile profile;
-
-    /*TODO: This is the first CPU which will provide system memory pool
-    We might need to modify again in multiple CPU socket scenario. Because
-    we must make sure there is pyshycial link between device and host. Currently,
-    agent iterate function will push back all of the dGPU on the system, which might
-    not be linked directly to the first cpu node, host */
-    hsa_agent_t host_;
-
-public:
- 
-    uint32_t getWorkgroupMaxSize() {
-        return workgroup_max_size;
-    }
-
-    const uint16_t* getWorkgroupMaxDim() {
-        return &workgroup_max_dim[0];
-    }
-
-    // Callback for hsa_amd_agent_iterate_memory_pools.
-    // data is of type pool_iterator,
-    // we save the pools we care about into this structure.
-    static hsa_status_t get_memory_pools(hsa_amd_memory_pool_t region, void* data)
-    {
-    
-        hsa_amd_segment_t segment;
-        hsa_amd_memory_pool_get_info(region, HSA_AMD_MEMORY_POOL_INFO_SEGMENT, &segment);
-    
-        if (segment == HSA_AMD_SEGMENT_GLOBAL) {
-#if KALMAR_DEBUG
-          size_t size = 0;
-          hsa_amd_memory_pool_get_info(region, HSA_AMD_MEMORY_POOL_INFO_SIZE, &size);
-          size = size/(1024*1024);
-          std::cerr << "found memory pool of GPU local memory, size(MB) = " << size << std::endl;
-#endif 
-          pool_iterator *ri = (pool_iterator*) (data);
-          ri->_local_memory_pool = region;
-          ri->_found_local_memory_pool = true;
-
-          return HSA_STATUS_INFO_BREAK;
-        }
-    
-        return HSA_STATUS_SUCCESS;
-    }
-
-    static hsa_status_t get_host_pools(hsa_amd_memory_pool_t region, void* data) {
-        hsa_status_t status;
-        hsa_amd_segment_t segment;
-        status = hsa_amd_memory_pool_get_info(region, HSA_AMD_MEMORY_POOL_INFO_SEGMENT, &segment);
-        STATUS_CHECK(status, __LINE__);
-
-        pool_iterator *ri = (pool_iterator*) (data);
-
-        hsa_amd_memory_pool_global_flag_t flags;
-        status = hsa_amd_memory_pool_get_info(region, HSA_AMD_MEMORY_POOL_INFO_GLOBAL_FLAGS, &flags);
-        STATUS_CHECK(status, __LINE__);
-
-#if KALMAR_DEBUG
-        size_t size = 0;
-        status = hsa_amd_memory_pool_get_info(region, HSA_AMD_MEMORY_POOL_INFO_SIZE, &size);
-        STATUS_CHECK(status, __LINE__);
-        size = size/(1024*1024);
-
-#endif
-        if ((flags & HSA_AMD_MEMORY_POOL_GLOBAL_FLAG_KERNARG_INIT) && (!ri->_found_kernarg_memory_pool)) {
-#if KALMAR_DEBUG
-            std::cerr << "found kernarg memory pool on host memory, size(MB) = " << size << std::endl;
-#endif 
-            ri->_kernarg_memory_pool = region;
-            ri->_found_kernarg_memory_pool = true;
-        }
-        
-        if ((flags & HSA_AMD_MEMORY_POOL_GLOBAL_FLAG_FINE_GRAINED) && (!ri->_found_finegrained_system_memory_pool)) {
-#if KALMAR_DEBUG
-            std::cerr << "found fine grained memory pool on host memory, size(MB) = " << size << std::endl;
-#endif 
-            ri->_finegrained_system_memory_pool = region;
-            ri->_found_finegrained_system_memory_pool = true;
-        }
-
-        if ((flags & HSA_AMD_MEMORY_POOL_GLOBAL_FLAG_COARSE_GRAINED) && (!ri->_found_coarsegrained_system_memory_pool)) {
-#if KALMAR_DEBUG
-            std::cerr << "found coarse-grain system memory pool, size(MB) = " << size << std::endl;
-#endif 
-            ri->_coarsegrained_system_memory_pool = region;
-            ri->_found_coarsegrained_system_memory_pool = true;
-        }
-        return HSA_STATUS_SUCCESS;
-    } 
-
-    static hsa_status_t find_group_memory(hsa_amd_memory_pool_t region, void* data) {
-      hsa_amd_segment_t segment;
-      size_t size = 0;
-      bool flag = false;
-
-      hsa_status_t status = HSA_STATUS_SUCCESS;
-
-      // get segment information
-      status = hsa_amd_memory_pool_get_info(region, HSA_AMD_MEMORY_POOL_INFO_SEGMENT, &segment);
-      STATUS_CHECK(status, __LINE__);
-
-      if (segment == HSA_AMD_SEGMENT_GROUP) {
-        // found group segment, get its size
-        status = hsa_amd_memory_pool_get_info(region, HSA_AMD_MEMORY_POOL_INFO_SIZE, &size);
-        STATUS_CHECK(status, __LINE__);
-
-        // save the result to data
-        size_t* result = (size_t*)data;
-        *result = size;
-
-        return HSA_STATUS_INFO_BREAK;
-      }
-
-      // continue iteration
-      return HSA_STATUS_SUCCESS;
-    }
-
-    hsa_agent_t& getAgent() {
-        return agent;
-    }
-
-    HSADevice(hsa_agent_t a, hsa_agent_t host) : KalmarDevice(access_type_read_write),
-                               agent(a), programs(), max_tile_static_size(0),
-                               queues(), queues_mutex(),
-                               ri(),
-                               useCoarseGrainedRegion(false),
-                               kernargPool(), kernargPoolFlag(), kernargCursor(0), kernargPoolMutex(),
-                               executables(),
-                               profile(hcAgentProfileNone),
-                               path(), description(), host_(host) {
-#if KALMAR_DEBUG
-        std::cerr << "HSADevice::HSADevice()\n";
-#endif
-
-        hsa_status_t status = HSA_STATUS_SUCCESS;
-
-        /// set up path and description
-        {
-            char name[64] {0};
-            uint32_t node = 0;
-            status = hsa_agent_get_info(agent, HSA_AGENT_INFO_NAME, name);
-            STATUS_CHECK(status, __LINE__);
-            status = hsa_agent_get_info(agent, HSA_AGENT_INFO_NODE, &node);
-            STATUS_CHECK(status, __LINE__);
-    
-            wchar_t path_wchar[128] {0};
-            wchar_t description_wchar[128] {0};
-            swprintf(path_wchar, 128, L"%s%u", name, node);
-            swprintf(description_wchar, 128, L"AMD HSA Agent %s%u", name, node);
-    
-            path = std::wstring(path_wchar);
-            description = std::wstring(description_wchar);
-
-#if KALMAR_DEBUG
-            std::wcerr << L"Path: " << path << L"\n";
-            std::wcerr << L"Description: " << description << L"\n";
-#endif
-        }
-
-        /// Iterate over memory pool of the device and its host
-        status = hsa_amd_agent_iterate_memory_pools(agent, HSADevice::find_group_memory, &max_tile_static_size);
-        STATUS_CHECK(status, __LINE__);
-
-        status = hsa_amd_agent_iterate_memory_pools(agent, &HSADevice::get_memory_pools, &ri);
-        STATUS_CHECK(status, __LINE__);
-
-        status = hsa_amd_agent_iterate_memory_pools(host_, HSADevice::get_host_pools, &ri);
-        STATUS_CHECK(status, __LINE__);
-
-        /// after iterating memory regions, set if we can use coarse grained regions
-        bool result = false;
-        if (hasHSACoarsegrainedRegion()) {
-            result = true;
-            // environment variable HCC_HSA_USEHOSTMEMORY may be used to change
-            // the default behavior
-            char* hsa_behavior = getenv("HCC_HSA_USEHOSTMEMORY");
-            if (hsa_behavior != nullptr) {
-                if (std::string("ON") == hsa_behavior) {
-                    result = false;
-                }
-            }
-        }
-        useCoarseGrainedRegion = result; 
-
-        /// pre-allocate a pool of kernarg buffers in case:
-        /// - kernarg region is available
-        /// - compile-time macro USE_KERNARG_REGION is set
-        /// - compile-time macro KERNARG_POOL_SIZE is larger than 0
-        if (hasHSAKernargRegion() && USE_KERNARG_REGION) {
-#if KERNARG_POOL_SIZE > 0
-            hsa_amd_memory_pool_t kernarg_region = getHSAKernargRegion();
-
-            // pre-allocate kernarg buffers
-            void* kernargMemory = nullptr;
-            for (int i = 0; i < KERNARG_POOL_SIZE; ++i) {
-                status = hsa_amd_memory_pool_allocate(kernarg_region, KERNARG_BUFFER_SIZE, 0, &kernargMemory);
-                STATUS_CHECK(status, __LINE__);
-
-                // Allow device to access to it once it is allocated. Normally, this memory pool is on system memory.
-                status = hsa_amd_agents_allow_access(1, &agent, NULL, kernargMemory);
-                STATUS_CHECK(status, __LINE__);
-
-                kernargPool.push_back(kernargMemory);
-                kernargPoolFlag.push_back(false);
-            }
-#endif
-        }
-
-        // Setup AM pool.
-        ri._am_memory_pool = (ri._found_local_memory_pool)
-                                 ? ri._local_memory_pool
-                                 : ri._finegrained_system_memory_pool;
-
-        ri._am_host_memory_pool = (ri._found_coarsegrained_system_memory_pool)
-                                      ? ri._coarsegrained_system_memory_pool
-                                      : ri._finegrained_system_memory_pool;
-        
-        /// Query the maximum number of work-items in a workgroup
-        status = hsa_agent_get_info(agent, HSA_AGENT_INFO_WORKGROUP_MAX_SIZE, &workgroup_max_size);
-        STATUS_CHECK(status, __LINE__);
-
-        /// Query the maximum number of work-items in each dimension of a workgroup
-        status = hsa_agent_get_info(agent, HSA_AGENT_INFO_WORKGROUP_MAX_DIM, &workgroup_max_dim);
-
-        STATUS_CHECK(status, __LINE__);
-
-        /// Get ISA associated with the agent
-        status = hsa_agent_get_info(agent, HSA_AGENT_INFO_ISA, &agentISA);
-        STATUS_CHECK(status, __LINE__);
-
-        /// Get the profile of the agent
-        hsa_profile_t agentProfile;
-        status = hsa_agent_get_info(agent, HSA_AGENT_INFO_PROFILE, &agentProfile);
-        STATUS_CHECK(status, __LINE__);
-
-        if (agentProfile == HSA_PROFILE_BASE) {
-            profile = hcAgentProfileBase;
-        } else if (agentProfile == HSA_PROFILE_FULL) {
-            profile = hcAgentProfileFull;
-        }
-    }
-
-    ~HSADevice() {
-#if KALMAR_DEBUG
-        std::cerr << "HSADevice::~HSADevice() in\n";
-#endif
-
-        // release all queues
-        queues_mutex.lock();
-        for (auto queue_iterator : queues) {
-            if (!queue_iterator.expired()) {
-                auto queue = queue_iterator.lock();
-                queue->dispose();
-            }
-        }
-        queues.clear();
-        queues_mutex.unlock();
-
-        // deallocate kernarg buffers in the pool
-        if (hasHSAKernargRegion() && USE_KERNARG_REGION) {
-#if KERNARG_POOL_SIZE > 0
-            kernargPoolMutex.lock();
-
-            hsa_status_t status = HSA_STATUS_SUCCESS;
-
-            for (int i = 0; i < kernargPool.size(); ++i) {
-                hsa_amd_memory_pool_free(kernargPool[i]);
-                STATUS_CHECK(status, __LINE__);
-            }
-
-            kernargPool.clear();
-            kernargPoolFlag.clear();
-
-            kernargPoolMutex.unlock();
-#endif
-        }
-
-        // release all data in programs
-        for (auto kernel_iterator : programs) {
-            delete kernel_iterator.second;
-        }
-        programs.clear();
-
-        // release executable
-        for (auto executable_iterator : executables) {
-            delete executable_iterator.second;
-        }
-        executables.clear();
-
-#if KALMAR_DEBUG
-        std::cerr << "HSADevice::~HSADevice() out\n";
-#endif
-    }
-
-    std::wstring path;
-    std::wstring description;
-
-    std::wstring get_path() const override { return path; }
-    std::wstring get_description() const override { return description; }
-    size_t get_mem() const override { return 0; }
-    bool is_double() const override { return true; }
-    bool is_lim_double() const override { return true; }
-    bool is_unified() const override {
-        return (useCoarseGrainedRegion == false);
-    }
-    bool is_emulated() const override { return false; }
-
-    void* create(size_t count, struct rw_info* key) override {
-        void *data = nullptr;
-
-        if (!is_unified()) {
-#if KALMAR_DEBUG
-            std::cerr << "create(" << count << "," << key << "): use HSA memory allocator\n";
-#endif
-            hsa_status_t status = HSA_STATUS_SUCCESS;
-            auto am_region = getHSAAMRegion();
-    
-            status = hsa_amd_memory_pool_allocate(am_region, count, 0, &data);
-            STATUS_CHECK(status, __LINE__);
-        } else {
-#if KALMAR_DEBUG
-            std::cerr << "create(" << count << "," << key << "): use host memory allocator\n";
-#endif
-            data = kalmar_aligned_alloc(0x1000, count);
-        }
-
-#if KALMAR_DEBUG
-        std::cerr << "create(): " << data << "\n";
-#endif
-
-        return data;
-    }
-    
-    void release(void *ptr, struct rw_info* key ) override {
-        hsa_status_t status = HSA_STATUS_SUCCESS;
-        if (!is_unified()) {
-#if KALMAR_DEBUG
-            std::cerr << "release(" << ptr << "," << key << "): use HSA memory deallocator\n";
-#endif
-            status = hsa_amd_memory_pool_free(ptr);
-            STATUS_CHECK(status, __LINE__);
-        } else {
-#if KALMAR_DEBUG
-            std::cerr << "release(" << ptr << "," << key << "): use host memory deallocator\n";
-#endif
-            kalmar_aligned_free(ptr);
-        }
-    }
-
-    // calculate MD5 checksum
-    std::string MD5Sum(size_t size, void* source) {
-        unsigned char md5_hash[16];
-        memset(md5_hash, 0, sizeof(unsigned char) * 16);
-        MD5_CTX md5ctx;
-        MD5_Init(&md5ctx);
-        MD5_Update(&md5ctx, source, size);
-        MD5_Final(md5_hash, &md5ctx);
-
-        std::stringstream checksum;
-        checksum << std::setbase(16);
-        for (int i = 0; i < 16; ++i) {
-            checksum << static_cast<unsigned int>(md5_hash[i]);
-        }
-
-        return checksum.str();
-    }
-
-    void BuildProgram(void* size, void* source, bool needsCompilation = true) override {
-        if (executables.find(MD5Sum((size_t)size, source)) == executables.end()) {
-            bool use_amdgpu = false;
-#ifdef HSA_USE_AMDGPU_BACKEND
-            const char *km_use_amdgpu = getenv("KM_USE_AMDGPU");
-            use_amdgpu = !km_use_amdgpu || km_use_amdgpu[0] != '0';
-#endif
-            size_t kernel_size = (size_t)((void *)size);
-            char *kernel_source = (char*)malloc(kernel_size+1);
-            memcpy(kernel_source, source, kernel_size);
-            kernel_source[kernel_size] = '\0';
-            if (needsCompilation && !use_amdgpu) {
-              BuildProgramImpl(kernel_source, kernel_size);
-            } else {
-              BuildOfflineFinalizedProgramImpl(kernel_source, kernel_size);
-            }
-            free(kernel_source);
-        }
-    }
-
-    bool IsCompatibleKernel(void* size, void* source) override {
-        hsa_status_t status;
-
-        // Allocate memory for kernel source
-        size_t kernel_size = (size_t)((void *)size);
-        char *kernel_source = (char*)malloc(kernel_size+1);
-        memcpy(kernel_source, source, kernel_size);
-        kernel_source[kernel_size] = '\0';
-
-        // Deserialize code object.
-        hsa_code_object_t code_object = {0};
-        status = hsa_code_object_deserialize(kernel_source, kernel_size, NULL, &code_object);
-        STATUS_CHECK(status, __LINE__);
-        assert(0 != code_object.handle);
-
-        // Get ISA of the code object
-        hsa_isa_t code_object_isa;
-        status = hsa_code_object_get_info(code_object, HSA_CODE_OBJECT_INFO_ISA, &code_object_isa);
-        STATUS_CHECK(status, __LINE__);
-
-        // Check if the code object is compatible with ISA of the agent
-        bool isCompatible = false;
-        status = hsa_isa_compatible(code_object_isa, agentISA, &isCompatible);
-        STATUS_CHECK(status, __LINE__);
-
-        // Destroy code object
-        status = hsa_code_object_destroy(code_object);
-        STATUS_CHECK(status, __LINE__);
-
-        // release allocated memory
-        free(kernel_source);
-
-        return isCompatible;
-    }
-
-    void* CreateKernel(const char* fun, void* size, void* source, bool needsCompilation = true) override {
-        std::string str(fun);
-        HSAKernel *kernel = programs[str];
-        if (!kernel) {
-            bool use_amdgpu = false;
-#ifdef HSA_USE_AMDGPU_BACKEND
-            const char *km_use_amdgpu = getenv("KM_USE_AMDGPU");
-            use_amdgpu = !km_use_amdgpu || km_use_amdgpu[0] != '0';
-#endif
-            size_t kernel_size = (size_t)((void *)size);
-            char *kernel_source = (char*)malloc(kernel_size+1);
-            memcpy(kernel_source, source, kernel_size);
-            kernel_source[kernel_size] = '\0';
-            std::string kname;
-            if (use_amdgpu) {
-              kname = fun;
-            } else {
-              kname = std::string("&")+fun;
-            }
-            //std::cerr << "HSADevice::CreateKernel(): Creating kernel: " << kname << "\n";
-            if (needsCompilation && !use_amdgpu) {
-              kernel = CreateKernelImpl(kernel_source, kernel_size, kname.c_str());
-            } else {
-              kernel = CreateOfflineFinalizedKernelImpl(kernel_source, kernel_size, kname.c_str());
-            }
-            free(kernel_source);
-            if (!kernel) {
-                std::cerr << "HSADevice::CreateKernel(): Unable to create kernel\n";
-                abort();
-            } else {
-                //std::cerr << "HSADevice::CreateKernel(): Created kernel\n";
-            }
-            programs[str] = kernel;
-        }
-
-        // HSADispatch instance will be deleted in:
-        // HSAQueue::LaunchKernel()
-        // or it will be created as a shared_ptr<KalmarAsyncOp> in:
-        // HSAQueue::LaunchKernelAsync()
-        HSADispatch *dispatch = new HSADispatch(this, kernel);
-        dispatch->clearArgs();
-
-        // HLC Stable would need 3 additional arguments
-        // HLC Development would not need any additional arguments
-#define HSAIL_HLC_DEVELOPMENT_COMPILER 1
-#ifndef HSAIL_HLC_DEVELOPMENT_COMPILER
-        dispatch->pushLongArg(0);
-        dispatch->pushLongArg(0);
-        dispatch->pushLongArg(0);
-#endif
-        return dispatch;
-    }
-
-    std::shared_ptr<KalmarQueue> createQueue(execute_order order = execute_in_order) override {
-        std::shared_ptr<KalmarQueue> q =  std::shared_ptr<KalmarQueue>(new HSAQueue(this, agent, order));
-        queues_mutex.lock();
-        queues.push_back(q);
-        queues_mutex.unlock();
-        return q;
-    }
-
-    size_t GetMaxTileStaticSize() override {
-        return max_tile_static_size;
-    }
-
-    std::vector< std::shared_ptr<KalmarQueue> > get_all_queues() override {
-        std::vector< std::shared_ptr<KalmarQueue> > result;
-        queues_mutex.lock();
-        for (auto queue : queues) {
-            if (!queue.expired()) {
-                result.push_back(queue.lock());
-            }
-        }
-        queues_mutex.unlock();
-        return result;
-    }
-
-    hsa_amd_memory_pool_t& getHSAKernargRegion() {
-        return ri._kernarg_memory_pool;
-    }
-
-    hsa_amd_memory_pool_t& getHSAAMHostRegion() {
-        return ri._am_host_memory_pool;
-    }
-
-    hsa_amd_memory_pool_t& getHSAAMRegion() {
-        return ri._am_memory_pool;
-    }
-
-    bool hasHSAKernargRegion() { 
-      return ri._found_kernarg_memory_pool;
-    }
-
-    bool hasHSAFinegrainedRegion() {
-      return ri._found_finegrained_system_memory_pool;
-    }
-
-    bool hasHSACoarsegrainedRegion() {
-      return ri. _found_local_memory_pool;
-    }
-
-    void releaseKernargBuffer(void* kernargBuffer, int kernargBufferIndex) {
-        if (hasHSAKernargRegion() && USE_KERNARG_REGION) {
-            if ( (KERNARG_POOL_SIZE > 0) && (kernargBufferIndex >= 0) ) {
-                kernargPoolMutex.lock();
-
-                // mark the kernarg buffer pointed by kernelBufferIndex as available
-                kernargPoolFlag[kernargBufferIndex] = false;
-
-                kernargPoolMutex.unlock();
-             } else {
-                if (kernargBuffer != nullptr) {
-                    hsa_amd_memory_pool_free(kernargBuffer);
-                }
-             }
-        }
-    }
-
-    std::pair<void*, int> getKernargBuffer(int size) {
-        void* ret = nullptr;
-        int cursor = 0;
-
-        if (hasHSAKernargRegion() && USE_KERNARG_REGION) {
-
-            // find an available buffer in the pool in case
-            // - kernarg pool is available
-            // - requested size is smaller than KERNARG_BUFFER_SIZE
-            if ( (KERNARG_POOL_SIZE > 0) && (size <= KERNARG_BUFFER_SIZE) ) {
-                kernargPoolMutex.lock();
-                cursor = kernargCursor;
-        
-                if (kernargPoolFlag[cursor] == false) {
-                    // the cursor is valid, use it
-                    ret = kernargPool[cursor];
-        
-                    // set the kernarg buffer as used
-                    kernargPoolFlag[cursor] = true;
-        
-                    // simply move the cursor to the next index
-                    ++kernargCursor;
-                    if (kernargCursor == kernargPool.size()) kernargCursor = 0;          
-                } else {
-                    // the cursor is not valid, sequentially find the next available slot
-                    bool found = false;
-        
-                    int startingCursor = cursor;
-                    do {
-                        ++cursor;
-                        if (cursor == kernargPool.size()) cursor = 0;
-        
-                        if (kernargPoolFlag[cursor] == false) {
-                            // the cursor is valid, use it
-                            ret = kernargPool[cursor];
-        
-                            // set the kernarg buffer as used
-                            kernargPoolFlag[cursor] = true;
-        
-                            // simply move the cursor to the next index
-                            kernargCursor = cursor + 1;
-                            if (kernargCursor == kernargPool.size()) kernargCursor = 0;
-        
-                            // break from the loop
-                            found = true;
-                            break;
-                        }
-                    } while(cursor != startingCursor); // ensure we at most scan the vector once
-        
-                    if (found == false) {
-                        hsa_status_t status = HSA_STATUS_SUCCESS;
-
-                        // increase kernarg pool on demand by KERNARG_POOL_SIZE
-                        hsa_amd_memory_pool_t kernarg_region = getHSAKernargRegion();
-                       
-                        // keep track of the size of kernarg pool before increasing it
-                        int oldKernargPoolSize = kernargPool.size();
-                        int oldKernargPoolFlagSize = kernargPoolFlag.size();
-                        assert(oldKernargPoolSize == oldKernargPoolFlagSize);
-            
-                        // pre-allocate kernarg buffers
-                        void* kernargMemory = nullptr;
-                        for (int i = 0; i < KERNARG_POOL_SIZE; ++i) {
-                            status = hsa_amd_memory_pool_allocate(kernarg_region, KERNARG_BUFFER_SIZE, 0, &kernargMemory);
-                            STATUS_CHECK(status, __LINE__);
-
-                            status = hsa_amd_agents_allow_access(1, &agent, NULL, kernargMemory);
-                            STATUS_CHECK(status, __LINE__);
-            
-                            kernargPool.push_back(kernargMemory);
-                            kernargPoolFlag.push_back(false);
-                        }
-
-                        assert(kernargPool.size() == oldKernargPoolSize + KERNARG_POOL_SIZE);
-                        assert(kernargPoolFlag.size() == oldKernargPoolFlagSize + KERNARG_POOL_SIZE);
-
-                        // set return values, after the pool has been increased
-
-                        // use the first item in the newly allocated pool
-                        cursor = oldKernargPoolSize;
-
-                        // access the new item through the newly assigned cursor
-                        ret = kernargPool[cursor];
-
-                        // mark the item as used
-                        kernargPoolFlag[cursor] = true;
-
-                        // simply move the cursor to the next index
-                        kernargCursor = cursor + 1;
-                        if (kernargCursor == kernargPool.size()) kernargCursor = 0;
-
-                        found = true;
-                    }
-        
-                }
-        
-                kernargPoolMutex.unlock();
-            } else {
-                // allocate new buffers in case:
-                // - the kernarg pool is set at compile-time
-                // - requested kernarg buffer size is larger than KERNARG_BUFFER_SIZE
-
-                hsa_status_t status = HSA_STATUS_SUCCESS;
-                hsa_amd_memory_pool_t kernarg_region = getHSAKernargRegion();
-    
-                status = hsa_amd_memory_pool_allocate(kernarg_region, size, 0, &ret);
-                STATUS_CHECK(status, __LINE__);
-
-                status = hsa_amd_agents_allow_access(1, &agent, NULL, ret);
-                STATUS_CHECK(status, __LINE__);
-    
-                // set cursor value as -1 to notice the buffer would be deallocated
-                // instead of recycled back into the pool
-                cursor = -1;
-            }
-        } else {
-            // this function does nothing in case:
-            // - kernarg region is not available on the agent
-            // - or we choose not to use kernarg region by setting USE_KERNARG_REGION to 0
-        }
-
-        return std::make_pair(ret, cursor);
-    }
-
-    void* getSymbolAddress(const char* symbolName) override {
-        hsa_status_t status;
-
-        unsigned long* symbol_ptr = nullptr;
-        if (executables.size() != 0) {
-            // fix symbol name to match HSA rule
-            std::string symbolString("&");
-            symbolString += symbolName;
-
-            // iterate through all HSA executables
-            for (auto executable_iterator : executables) {
-                HSAExecutable *executable = executable_iterator.second;
-
-                // get symbol
-                hsa_executable_symbol_t symbol;
-                status = hsa_executable_get_symbol(executable->hsaExecutable, NULL, symbolString.c_str(), agent, 0, &symbol);
-                if (status == HSA_STATUS_SUCCESS) {
-                    // get address of symbol
-                    uint64_t symbol_address;
-                    status = hsa_executable_symbol_get_info(symbol,
-                                                            HSA_EXECUTABLE_SYMBOL_INFO_VARIABLE_ADDRESS,
-                                                            &symbol_address);
-                    STATUS_CHECK(status, __LINE__);
-        
-                    symbol_ptr = (unsigned long*)symbol_address;
-                    break;
-                }
-            }
-        } else {
-#if KALMAR_DEBUG
-            std::cerr << "HSA executable NOT built yet!\n";
-#endif
-        }
-
-        return symbol_ptr;
-    }
-
-    // FIXME: return values
-    // TODO: Need more info about hostptr, is it OS allocated buffer or HSA allocator allocated buffer.
-    // Or it might be the responsibility of caller? Because for OS allocated buffer, we need to call hsa_amd_memory_lock, otherwise, need to call
-    // hsa_amd_agents_allow_access. Assume it is HSA allocated buffer.
-    void memcpySymbol(void* symbolAddr, void* hostptr, size_t count, size_t offset = 0, enum hcMemcpyKind kind = hcMemcpyHostToDevice) override {
-        hsa_status_t status;
-
-        if (executables.size() != 0) {
-            // copy data
-            if (kind == hcMemcpyHostToDevice) {
-                // host -> device
-                status = hsa_memory_copy(symbolAddr, (char*)hostptr + offset, count);
-                STATUS_CHECK(status, __LINE__);
-            } else if (kind == hcMemcpyDeviceToHost) {
-                // device -> host
-                status = hsa_memory_copy(hostptr, (char*)symbolAddr + offset, count);
-                STATUS_CHECK(status, __LINE__);
-            }
-        } else {
-#if KALMAR_DEBUG
-            std::cerr << "HSA executable NOT built yet!\n";
-#endif
-        }
-    }
-
-    // FIXME: return values
-    void memcpySymbol(const char* symbolName, void* hostptr, size_t count, size_t offset = 0, enum hcMemcpyKind kind = hcMemcpyHostToDevice) override {
-        hsa_status_t status;
-    
-        status = hsa_amd_agents_allow_access(1, &agent, NULL, hostptr);
-        STATUS_CHECK(status, __LINE__);
-        if (executables.size() != 0) {
-            unsigned long* symbol_ptr = (unsigned long*)getSymbolAddress(symbolName);
-            memcpySymbol(symbol_ptr, hostptr, count, offset, kind);
-        } else {
-#if KALMAR_DEBUG
-            std::cerr << "HSA executable NOT built yet!\n";
-#endif
-        }
-    }
-
-    void* getHSAAgent() override;
-
-    hcAgentProfile getProfile() override { return profile; }
-
-private:
-
-    void BuildOfflineFinalizedProgramImpl(void* kernelBuffer, int kernelSize) {
-        hsa_status_t status;
-
-        std::string index = MD5Sum((size_t)kernelSize, kernelBuffer);
-
-        // load HSA program if we haven't done so
-        if (executables.find(index) == executables.end()) {
-            // Deserialize code object.
-            hsa_code_object_t code_object = {0};
-            status = hsa_code_object_deserialize(kernelBuffer, kernelSize, NULL, &code_object);
-            STATUS_CHECK(status, __LINE__);
-            assert(0 != code_object.handle);
-
-            // Create the executable.
-            hsa_executable_t hsaExecutable;
-            status = hsa_executable_create(HSA_PROFILE_FULL, HSA_EXECUTABLE_STATE_UNFROZEN,
-                                           NULL, &hsaExecutable);
-            STATUS_CHECK(status, __LINE__);
-
-            // Load the code object.
-            status = hsa_executable_load_code_object(hsaExecutable, agent, code_object, NULL);
-            STATUS_CHECK(status, __LINE__);
-
-            // Freeze the executable.
-            status = hsa_executable_freeze(hsaExecutable, NULL);
-            STATUS_CHECK(status, __LINE__);
-
-            // save everything as an HSAExecutable instance
-            executables[index] = new HSAExecutable(hsaExecutable, code_object);
-        }
-    }
-
-    HSAKernel* CreateOfflineFinalizedKernelImpl(void *kernelBuffer, int kernelSize, const char *entryName) {
-        hsa_status_t status;
-
-        std::string index = MD5Sum((size_t)kernelSize, kernelBuffer);
-
-        // load HSA program if we haven't done so
-        if (executables.find(index) == executables.end()) {
-            BuildOfflineFinalizedProgramImpl(kernelBuffer, kernelSize);
-        }
-
-        // fetch HSAExecutable*
-        HSAExecutable* executable = executables[index];
-
-        // Get symbol handle.
-        hsa_executable_symbol_t kernelSymbol;
-        status = hsa_executable_get_symbol(executable->hsaExecutable, NULL, entryName, agent, 0, &kernelSymbol);
-        STATUS_CHECK(status, __LINE__);
-
-        // Get code handle.
-        uint64_t kernelCodeHandle;
-        status = hsa_executable_symbol_get_info(kernelSymbol, HSA_EXECUTABLE_SYMBOL_INFO_KERNEL_OBJECT, &kernelCodeHandle);
-        STATUS_CHECK(status, __LINE__);
-
-        return new HSAKernel(executable, kernelSymbol, kernelCodeHandle);
-    }
-
-    void BuildProgramImpl(const char* hsailBuffer, int hsailSize) {
-        hsa_status_t status;
-
-        std::string index = MD5Sum((size_t)hsailSize, (void*)hsailBuffer);
-
-        // finalize HSA program if we haven't done so
-        if (executables.find(index) == executables.end()) {
-            /*
-             * Load BRIG, encapsulated in an ELF container, into a BRIG module.
-             */
-            hsa_ext_module_t hsaModule = 0;
-            hsaModule = (hsa_ext_module_t)hsailBuffer;
-
-            /*
-             * Create hsa program.
-             */
-            hsa_ext_program_t hsaProgram = {0};
-            status = hsa_ext_program_create(HSA_MACHINE_MODEL_LARGE, HSA_PROFILE_FULL,
-                                            HSA_DEFAULT_FLOAT_ROUNDING_MODE_ZERO, NULL, &hsaProgram);
-            STATUS_CHECK(status, __LINE__);
-
-            /*
-             * Add the BRIG module to hsa program.
-             */
-            status = hsa_ext_program_add_module(hsaProgram, hsaModule);
-            STATUS_CHECK(status, __LINE__);
-
-            /*
-             * Finalize the hsa program.
-             */
-            hsa_isa_t isa = {0};
-            status = hsa_agent_get_info(agent, HSA_AGENT_INFO_ISA, &isa);
-            STATUS_CHECK(status, __LINE__);
-
-            hsa_ext_control_directives_t control_directives;
-            memset(&control_directives, 0, sizeof(hsa_ext_control_directives_t));
-
-            const char* extra_finalizer_opt = getenv("HCC_FINALIZE_OPT");
-            hsa_code_object_t hsaCodeObject = {0};
-            status = hsa_ext_program_finalize(hsaProgram, isa, 0, control_directives,
-                                              extra_finalizer_opt, HSA_CODE_OBJECT_TYPE_PROGRAM, &hsaCodeObject);
-            STATUS_CHECK(status, __LINE__);
-
-            if (hsaProgram.handle != 0) {
-                status = hsa_ext_program_destroy(hsaProgram);
-                STATUS_CHECK(status, __LINE__);
-            }
-
-            // Create the executable.
-            hsa_executable_t hsaExecutable;
-            status = hsa_executable_create(HSA_PROFILE_FULL, HSA_EXECUTABLE_STATE_UNFROZEN,
-                                           NULL, &hsaExecutable);
-            STATUS_CHECK(status, __LINE__);
-
-            // Load the code object.
-            status = hsa_executable_load_code_object(hsaExecutable, agent, hsaCodeObject, NULL);
-            STATUS_CHECK(status, __LINE__);
-
-            // Freeze the executable.
-            status = hsa_executable_freeze(hsaExecutable, NULL);
-            STATUS_CHECK(status, __LINE__);
-
-            // save everything as an HSAExecutable instance
-            executables[index] = new HSAExecutable(hsaExecutable, hsaCodeObject);
-        }
-    }
-
-    HSAKernel* CreateKernelImpl(const char *hsailBuffer, int hsailSize, const char *entryName) {
-        hsa_status_t status;
-  
-        std::string index = MD5Sum((size_t)hsailSize, (void*)hsailBuffer);
-
-        // finalize HSA program if we haven't done so
-        if (executables.find(index) == executables.end()) {
-            BuildProgramImpl(hsailBuffer, hsailSize);
-        }
-  
-        // fetch HSAExecutable*
-        HSAExecutable* executable = executables[index];
-
-        // Get symbol handle.
-        hsa_executable_symbol_t kernelSymbol;
-        status = hsa_executable_get_symbol(executable->hsaExecutable, NULL, entryName, agent, 0, &kernelSymbol);
-        STATUS_CHECK(status, __LINE__);
-  
-        // Get code handle.
-        uint64_t kernelCodeHandle;
-        status = hsa_executable_symbol_get_info(kernelSymbol, HSA_EXECUTABLE_SYMBOL_INFO_KERNEL_OBJECT, &kernelCodeHandle);
-        STATUS_CHECK(status, __LINE__);
-  
-        return new HSAKernel(executable, kernelSymbol, kernelCodeHandle);
-    }
-
-};
-
-class HSAContext final : public KalmarContext
-{
-    /// memory pool for signals
-    std::vector<hsa_signal_t> signalPool;
-    std::vector<bool> signalPoolFlag;
-    int signalCursor;
-    std::mutex signalPoolMutex;
-    /* TODO: Modify properly when supporing multi-gpu.
-    When using memory pool api, each agent will only report memory pool
-    which is attached with the agent itself physically, eg, GPU won't
-    report system memory pool anymore. In order to change as little
-    as possbile, will choose the first CPU as default host and hack the 
-    HSADevice class to assign it the host memory pool to GPU agent. 
-    */
-    hsa_agent_t host;
-    
-    /// Determines if the given agent is of type HSA_DEVICE_TYPE_GPU
-    /// If so, cache to input data
-    static hsa_status_t find_gpu(hsa_agent_t agent, void *data) {
-        hsa_status_t status;
-        hsa_device_type_t device_type;
-        std::vector<hsa_agent_t>* pAgents = nullptr;
-
-        if (data == nullptr) {
-            return HSA_STATUS_ERROR_INVALID_ARGUMENT;
-        } else {
-            pAgents = static_cast<std::vector<hsa_agent_t>*>(data);
-        }
-
-        hsa_status_t stat = hsa_agent_get_info(agent, HSA_AGENT_INFO_DEVICE, &device_type);
-        if (stat != HSA_STATUS_SUCCESS) {
-            return stat;
-        }
-
-#if KALMAR_DEBUG
-        {
-            char name[64];
-            uint32_t node = 0;
-            status = hsa_agent_get_info(agent, HSA_AGENT_INFO_NAME, name);
-            STATUS_CHECK(status, __LINE__);
-            status = hsa_agent_get_info(agent, HSA_AGENT_INFO_NODE, &node);
-            STATUS_CHECK(status, __LINE__);
-            if (device_type == HSA_DEVICE_TYPE_GPU) {
-                printf("GPU HSA agent: %s, Node ID: %u\n", name, node);
-            } else if (device_type == HSA_DEVICE_TYPE_CPU) {
-                printf("CPU HSA agent: %s, Node ID: %u\n", name, node);
-            } else {
-                printf("DSP HSA agent: %s, Node ID: %u\n", name, node);
-            }
-        }
-#endif
-
-        if (device_type == HSA_DEVICE_TYPE_GPU)  {
-            pAgents->push_back(agent);
-        }
-
-        return HSA_STATUS_SUCCESS;
-    }
-
-    static hsa_status_t find_host(hsa_agent_t agent, void* data) {
-        hsa_status_t status;
-        hsa_device_type_t device_type;
-        if(data == nullptr)
-            return HSA_STATUS_ERROR_INVALID_ARGUMENT;
-        status = hsa_agent_get_info(agent, HSA_AGENT_INFO_DEVICE, &device_type);
-        STATUS_CHECK(status, __LINE__);
-
-        if(HSA_DEVICE_TYPE_CPU == device_type) {
-            *(hsa_agent_t*)data = agent;
-            return HSA_STATUS_INFO_BREAK;
-        }
-        return HSA_STATUS_SUCCESS;
-    }
-
-
-public:
-    HSAContext() : KalmarContext(), signalPool(), signalPoolFlag(), signalCursor(0), signalPoolMutex() {
-        host.handle = (uint64_t)-1;
-        // initialize HSA runtime
-#if KALMAR_DEBUG
-        std::cerr << "HSAContext::HSAContext(): init HSA runtime\n";
-#endif
-        hsa_status_t status;
-        status = hsa_init();
-        STATUS_CHECK(status, __LINE__);
-
-        // Iterate over the agents to find out gpu device
-        std::vector<hsa_agent_t> agents;
-        status = hsa_iterate_agents(&HSAContext::find_gpu, &agents);
-        STATUS_CHECK(status, __LINE__);
-
-        // Iterate over agents to find out the first cpu device as host
-        status = hsa_iterate_agents(&HSAContext::find_host, &host);
-        STATUS_CHECK(status, __LINE__);
-
-        for (int i = 0; i < agents.size(); ++i) {
-            hsa_agent_t agent = agents[i];
-            auto Dev = new HSADevice(agent, host);
-            // choose the first GPU device as the default device
-            if (i == 0)
-                def = Dev;
-            Devices.push_back(Dev);
-        }
-
-        
-#if SIGNAL_POOL_SIZE > 0
-        signalPoolMutex.lock();
-
-        // pre-allocate signals
-        for (int i = 0; i < SIGNAL_POOL_SIZE; ++i) {
-          hsa_signal_t signal;
-          status = hsa_signal_create(1, 0, NULL, &signal);
-          STATUS_CHECK(status, __LINE__);
-          signalPool.push_back(signal);
-          signalPoolFlag.push_back(false);
-        }
-
-        signalPoolMutex.unlock();
-#endif
-    }
-
-    void releaseSignal(hsa_signal_t signal, int signalIndex) {
-        hsa_status_t status = HSA_STATUS_SUCCESS;
-#if SIGNAL_POOL_SIZE > 0
-        signalPoolMutex.lock();
-
-        // restore signal to the initial value 1
-        hsa_signal_store_release(signal, 1);
-
-        // mark the signal pointed by signalIndex as available
-        signalPoolFlag[signalIndex] = false;
-
-        signalPoolMutex.unlock();
-#else
-        status = hsa_signal_destroy(signal);
-        STATUS_CHECK(status, __LINE__);
-#endif
-    }
-
-    std::pair<hsa_signal_t, int> getSignal() {
-        hsa_signal_t ret;
-
-#if SIGNAL_POOL_SIZE > 0
-        signalPoolMutex.lock();
-        int cursor = signalCursor;
-
-        if (signalPoolFlag[cursor] == false) {
-            // the cursor is valid, use it
-            ret = signalPool[cursor];
-
-            // set the signal as used
-            signalPoolFlag[cursor] = true;
-
-            // simply move the cursor to the next index
-            ++signalCursor;
-            if (signalCursor == signalPool.size()) signalCursor = 0;
-        } else {
-            // the cursor is not valid, sequentially find the next available slot
-            bool found = false;
-            int startingCursor = cursor;
-            do {
-                ++cursor;
-                if (cursor == signalPool.size()) cursor = 0;
-
-                if (signalPoolFlag[cursor] == false) {
-                    // the cursor is valid, use it
-                    ret = signalPool[cursor];
-
-                    // set the signal as used
-                    signalPoolFlag[cursor] = true;
-
-                    // simply move the cursor to the next index
-                    signalCursor = cursor + 1;
-                    if (signalCursor == signalPool.size()) signalCursor = 0;
-
-                    // break from the loop
-                    found = true;
-                    break;
-                }
-            } while(cursor != startingCursor); // ensure we at most scan the vector once
-
-            if (found == false) {
-                hsa_status_t status = HSA_STATUS_SUCCESS;
-
-                // increase signal pool on demand by SIGNAL_POOL_SIZE
-
-                // keep track of the size of signal pool before increasing it
-                int oldSignalPoolSize = signalPool.size();
-                int oldSignalPoolFlagSize = signalPoolFlag.size();
-                assert(oldSignalPoolSize == oldSignalPoolFlagSize);
-
-                // increase signal pool on demand for another SIGNAL_POOL_SIZE
-                for (int i = 0; i < SIGNAL_POOL_SIZE; ++i) {
-                    hsa_signal_t signal;
-                    status = hsa_signal_create(1, 0, NULL, &signal);
-                    STATUS_CHECK(status, __LINE__);
-                    signalPool.push_back(signal);
-                    signalPoolFlag.push_back(false);
-                }
-
-                assert(signalPool.size() == oldSignalPoolSize + SIGNAL_POOL_SIZE);
-                assert(signalPoolFlag.size() == oldSignalPoolFlagSize + SIGNAL_POOL_SIZE);
-
-                // set return values, after the pool has been increased
-
-                // use the first item in the newly allocated pool
-                cursor = oldSignalPoolSize;
-
-                // access the new item through the newly assigned cursor
-                ret = signalPool[cursor];
-
-                // mark the item as used
-                signalPoolFlag[cursor] = true;
-
-                // simply move the cursor to the next index
-                signalCursor = cursor + 1;
-                if (signalCursor == signalPool.size()) signalCursor = 0;
-
-                found = true;
-            } 
-        }
-
-        signalPoolMutex.unlock();
-#else
-        hsa_signal_create(1, 0, NULL, &ret);
-        int cursor = 0;
-#endif
-        return std::make_pair(ret, cursor);
-    }
-
-    ~HSAContext() {
-        hsa_status_t status = HSA_STATUS_SUCCESS;
-#if KALMAR_DEBUG
-        std::cerr << "HSAContext::~HSAContext() in\n";
-#endif
-
-        // destroy all KalmarDevices associated with this context
-        for (auto dev : Devices)
-            delete dev;
-        Devices.clear();
-        def = nullptr;
-
-#if SIGNAL_POOL_SIZE > 0
-        signalPoolMutex.lock();
-
-        // deallocate signals in the pool
-        for (int i = 0; i < signalPool.size(); ++i) {
-            hsa_signal_t signal;
-            status = hsa_signal_destroy(signalPool[i]);
-            STATUS_CHECK(status, __LINE__);
-        }
-
-        signalPool.clear();
-        signalPoolFlag.clear();
-
-        signalPoolMutex.unlock();
-#endif
-
-        // shutdown HSA runtime
-#if KALMAR_DEBUG
-        std::cerr << "HSAContext::~HSAContext(): shut down HSA runtime\n";
-#endif
-        status = hsa_shut_down();
-        STATUS_CHECK(status, __LINE__);
-
-#if KALMAR_DEBUG
-        std::cerr << "HSAContext::~HSAContext() out\n";
-#endif
-    }
-
-    uint64_t getSystemTicks() override {
-        // get system tick
-        uint64_t timestamp = 0L;
-        hsa_system_get_info(HSA_SYSTEM_INFO_TIMESTAMP, &timestamp);
-        return timestamp;
-    }
-
-    uint64_t getSystemTickFrequency() override {
-        // get system tick frequency
-        uint64_t timestamp_frequency_hz = 0L;
-        hsa_system_get_info(HSA_SYSTEM_INFO_TIMESTAMP_FREQUENCY, &timestamp_frequency_hz);
-        return timestamp_frequency_hz;
-    }
-};
-
-static HSAContext ctx;
-
-} // namespace Kalmar
-
-// ----------------------------------------------------------------------
-// member function implementation of HSADevice
-// ----------------------------------------------------------------------
-namespace Kalmar {
-
-inline void*
-HSADevice::getHSAAgent() override {
-    return static_cast<void*>(&getAgent());
-}
-
-} // namespace Kalmar
-
-// ----------------------------------------------------------------------
-// member function implementation of HSAQueue
-// ----------------------------------------------------------------------
-namespace Kalmar {
-
-inline void*
-HSAQueue::getHSAAgent() override {
-    return static_cast<void*>(&(static_cast<HSADevice*>(getDev())->getAgent()));
-}
-
-inline void*
-HSAQueue::getHSAAMRegion() override {
-    return static_cast<void*>(&(static_cast<HSADevice*>(getDev())->getHSAAMRegion()));
-}
-
-inline void*
-HSAQueue::getHSAAMHostRegion() override {
-    return static_cast<void*>(&(static_cast<HSADevice*>(getDev())->getHSAAMHostRegion()));
-}
-
-
-inline void*
-HSAQueue::getHSAKernargRegion() override {
-    return static_cast<void*>(&(static_cast<HSADevice*>(getDev())->getHSAKernargRegion()));
-}
-
-} // namespace Kalmar
-
-// ----------------------------------------------------------------------
-// member function implementation of HSADispatch
-// ----------------------------------------------------------------------
-
-HSADispatch::HSADispatch(Kalmar::HSADevice* _device, HSAKernel* _kernel) :
-    device(_device),
-    agent(_device->getAgent()),
-    kernel(_kernel),
-    isDispatched(false),
-    waitMode(HSA_WAIT_STATE_BLOCKED),
-    dynamicGroupSize(0),
-    future(nullptr),
-    hsaQueue(nullptr),
-    kernargMemory(nullptr) {
-
-    clearArgs();
-}
-
-
-// dispatch a kernel asynchronously
-hsa_status_t 
-HSADispatch::dispatchKernel(hsa_queue_t* commandQueue) {
-    struct timespec begin;
-    struct timespec end;
-    clock_gettime(CLOCK_REALTIME, &begin);
-
-    hsa_status_t status = HSA_STATUS_SUCCESS;
-    if (isDispatched) {
-        return HSA_STATUS_ERROR_INVALID_ARGUMENT;
-    }
-  
-    /*
-     * Create a signal to wait for the dispatch to finish.
-     */
-    std::pair<hsa_signal_t, int> ret = Kalmar::ctx.getSignal();
-    signal = ret.first;
-    signalIndex = ret.second;
-  
-    /*
-     * Initialize the dispatch packet.
-     */
-    memset(&aql, 0, sizeof(aql));
-  
-    /*
-     * Setup the dispatch information.
-     */
-    aql.completion_signal = signal;
-    aql.setup = launchDimensions << HSA_KERNEL_DISPATCH_PACKET_SETUP_DIMENSIONS;
-    aql.workgroup_size_x = workgroup_size[0];
-    aql.workgroup_size_y = workgroup_size[1];
-    aql.workgroup_size_z = workgroup_size[2];
-    aql.grid_size_x = global_size[0];
-    aql.grid_size_y = global_size[1];
-    aql.grid_size_z = global_size[2];
-  
-
-    // set dispatch fences
-    if (hsaQueue->get_execute_order() == Kalmar::execute_in_order) {
-        //std::cout << "barrier bit on\n";
-        // set AQL header with barrier bit on if execute in order
-        aql.header = (HSA_PACKET_TYPE_KERNEL_DISPATCH << HSA_PACKET_HEADER_TYPE) |
-                     (1 << HSA_PACKET_HEADER_BARRIER) |
-                     (HSA_FENCE_SCOPE_SYSTEM << HSA_PACKET_HEADER_ACQUIRE_FENCE_SCOPE) |
-                     (HSA_FENCE_SCOPE_SYSTEM << HSA_PACKET_HEADER_RELEASE_FENCE_SCOPE);
-    } else {
-        //std::cout << "barrier bit off\n";
-        // set AQL header with barrier bit off if execute in any order
-        aql.header = (HSA_PACKET_TYPE_KERNEL_DISPATCH << HSA_PACKET_HEADER_TYPE) |
-                     (HSA_FENCE_SCOPE_SYSTEM << HSA_PACKET_HEADER_ACQUIRE_FENCE_SCOPE) |
-                     (HSA_FENCE_SCOPE_SYSTEM << HSA_PACKET_HEADER_RELEASE_FENCE_SCOPE);
-    }
-  
-    // bind kernel code
-    aql.kernel_object = kernel->kernelCodeHandle;
-  
-    // bind kernel arguments
-    //printf("arg_vec size: %d in bytes: %d\n", arg_vec.size(), arg_vec.size());
-
-    if (device->hasHSAKernargRegion() && USE_KERNARG_REGION) {
-        hsa_amd_memory_pool_t kernarg_region = device->getHSAKernargRegion();
-
-        if (arg_vec.size() > 0) {
-            std::pair<void*, int> ret = device->getKernargBuffer(arg_vec.size());
-            kernargMemory = ret.first;
-            kernargMemoryIndex = ret.second;
-
-#if USE_HSA_MEMORY_COPY_FOR_KERNARG
-            // use hsa_memory_copy to copy kernel arguments from host to kernarg region
-            status = hsa_memory_copy(kernargMemory, arg_vec.data(), arg_vec.size());
-            STATUS_CHECK_Q(status, commandQueue, __LINE__);
-#else
-            // as kernarg buffers are fine-grained, we can directly use memcpy
-            memcpy(kernargMemory, arg_vec.data(), arg_vec.size());
-#endif
-
-            aql.kernarg_address = kernargMemory;
-        } else {
-            aql.kernarg_address = nullptr;
-        }
-    }
-    else {
-        aql.kernarg_address = arg_vec.data();
-    }
-
-
-    //for (size_t i = 0; i < arg_vec.size(); ++i) {
-    //  printf("%02X ", *(((uint8_t*)aql.kernarg_address)+i));
-    //}
-    //printf("\n");
- 
-    // Initialize memory resources needed to execute
-    uint32_t group_segment_size;
-    status = hsa_executable_symbol_get_info(kernel->hsaExecutableSymbol,
-                                            HSA_EXECUTABLE_SYMBOL_INFO_KERNEL_GROUP_SEGMENT_SIZE,
-                                            &group_segment_size);
-    STATUS_CHECK_Q(status, commandQueue, __LINE__);
-
-#ifndef HSA_USE_AMDGPU_BACKEND
-    // let kernel know static group segment size
-    kernel->executable->setSymbolToValue("&hcc_static_group_segment_size", group_segment_size);
-
-    // let kernel know dynamic group segment size
-    kernel->executable->setSymbolToValue("&hcc_dynamic_group_segment_size", this->dynamicGroupSize);
-#endif
-
-    // add dynamic group segment size
-    group_segment_size += this->dynamicGroupSize;
-    aql.group_segment_size = group_segment_size;
-
-    uint32_t private_segment_size;
-    status = hsa_executable_symbol_get_info(kernel->hsaExecutableSymbol,
-                                            HSA_EXECUTABLE_SYMBOL_INFO_KERNEL_PRIVATE_SEGMENT_SIZE,
-                                            &private_segment_size);
-    STATUS_CHECK_Q(status, commandQueue, __LINE__);
-    aql.private_segment_size = private_segment_size;
-
-    // write packet
-    uint32_t queueMask = commandQueue->size - 1;
-    // TODO: Need to check if package write is correct.
-    uint64_t index = hsa_queue_load_write_index_relaxed(commandQueue);
-    ((hsa_kernel_dispatch_packet_t*)(commandQueue->base_address))[index & queueMask] = aql;
-    hsa_queue_store_write_index_relaxed(commandQueue, index + 1);
-  
-#if KALMAR_DEBUG
-    std::cerr << "ring door bell to dispatch kernel\n";
-#endif
-  
-    // Ring door bell
-    hsa_signal_store_relaxed(commandQueue->doorbell_signal, index);
-  
-    isDispatched = true;
-
-    clock_gettime(CLOCK_REALTIME, &end);
-
-#if KALMAR_DISPATCH_TIME_PRINTOUT
-    std::cerr << std::setprecision(6) << ((float)(end.tv_sec - begin.tv_sec) * 1000 * 1000 + (float)(end.tv_nsec - begin.tv_nsec) / 1000) << "\n";
-#endif
-
-    return status;
-}
-
-
-
-// wait for the kernel to finish execution
-inline hsa_status_t
-HSADispatch::waitComplete() {
-    hsa_status_t status = HSA_STATUS_SUCCESS;
-    if (!isDispatched)  {
-        return HSA_STATUS_ERROR_INVALID_ARGUMENT;
-    }
-
-#if KALMAR_DEBUG
-    std::cerr << "wait for kernel dispatch completion with wait flag: " << waitMode << "\n";
-#endif
-
-    // wait for completion
-    if (hsa_signal_wait_acquire(signal, HSA_SIGNAL_CONDITION_LT, 1, uint64_t(-1), waitMode)!=0) {
-        printf("Signal wait returned unexpected value\n");
-        exit(0);
-    }
-
-#if KALMAR_DEBUG
-    std::cerr << "complete!\n";
-#endif
-
-    if (kernargMemory != nullptr) {
-      device->releaseKernargBuffer(kernargMemory, kernargMemoryIndex);
-      kernargMemory = nullptr;
-    }
-
-    // unregister this async operation from HSAQueue
-    if (this->hsaQueue != nullptr) {
-        this->hsaQueue->removeAsyncOp(this);
-    }
-
-    isDispatched = false;
-    return status;
-}
-
-inline hsa_status_t
-HSADispatch::dispatchKernelWaitComplete(Kalmar::HSAQueue* hsaQueue) {
-    hsa_status_t status = HSA_STATUS_SUCCESS;
-
-    if (isDispatched) {
-        return HSA_STATUS_ERROR_INVALID_ARGUMENT;
-    }
-
-    // record HSAQueue association
-    this->hsaQueue = hsaQueue;
-    // extract hsa_queue_t from HSAQueue
-    hsa_queue_t* queue = static_cast<hsa_queue_t*>(hsaQueue->getHSAQueue());
-
-    // dispatch kernel
-    status = dispatchKernel(queue);
-    STATUS_CHECK_Q(status, queue, __LINE__);
-
-    // wait for completion
-    status = waitComplete();
-    STATUS_CHECK_Q(status, queue, __LINE__);
-
-    return status;
-} 
-
-inline hsa_status_t
-HSADispatch::dispatchKernelAsync(Kalmar::HSAQueue* hsaQueue) {
-    hsa_status_t status = HSA_STATUS_SUCCESS;
-
-    // record HSAQueue association
-    this->hsaQueue = hsaQueue;
-    // extract hsa_queue_t from HSAQueue
-    hsa_queue_t* queue = static_cast<hsa_queue_t*>(hsaQueue->getHSAQueue());
-
-    // dispatch kernel
-    status = dispatchKernel(queue);
-    STATUS_CHECK_Q(status, queue, __LINE__);
-
-    // dynamically allocate a std::shared_future<void> object
-    future = new std::shared_future<void>(std::async(std::launch::deferred, [&] {
-        waitComplete();
-    }).share());
-
-    return status;
-}
-
-inline void
-HSADispatch::dispose() {
-    hsa_status_t status;
-    if (kernargMemory != nullptr) {
-      device->releaseKernargBuffer(kernargMemory, kernargMemoryIndex);
-      kernargMemory = nullptr;
-    }
-
-    clearArgs();
-    std::vector<uint8_t>().swap(arg_vec);
-
-    Kalmar::ctx.releaseSignal(signal, signalIndex);
-
-    if (future != nullptr) {
-      delete future;
-      future = nullptr;
-    }
-}
-
-inline uint64_t
-HSADispatch::getBeginTimestamp() override {
-    Kalmar::HSADevice* device = static_cast<Kalmar::HSADevice*>(hsaQueue->getDev());
-    hsa_amd_profiling_dispatch_time_t time;
-    hsa_amd_profiling_get_dispatch_time(device->getAgent(), signal, &time);
-    return time.start;
-}
-
-inline uint64_t
-HSADispatch::getEndTimestamp() override {
-    Kalmar::HSADevice* device = static_cast<Kalmar::HSADevice*>(hsaQueue->getDev());
-    hsa_amd_profiling_dispatch_time_t time;
-    hsa_amd_profiling_get_dispatch_time(device->getAgent(), signal, &time);
-    return time.end;
-}
-
-inline hsa_status_t
-HSADispatch::setLaunchAttributes(int dims, size_t *globalDims, size_t *localDims) {
-    assert((0 < dims) && (dims <= 3));
-
-    // defaults
-    launchDimensions = dims;
-    workgroup_size[0] = workgroup_size[1] = workgroup_size[2] = 1;
-    global_size[0] = global_size[1] = global_size[2] = 1;
-
-    // for each workgroup dimension, make sure it does not exceed the maximum allowable limit
-    const uint16_t* workgroup_max_dim = device->getWorkgroupMaxDim();
-    for (int i = 0; i < dims; ++i) {
-        computeLaunchAttr(i, globalDims[i], localDims[i], workgroup_max_dim[i]);
-    }
-
-    // reduce each dimension in case the overall workgroup limit is exceeded
-    uint32_t workgroup_max_size = device->getWorkgroupMaxSize();
-    int dim_iterator = 2;
-    size_t workgroup_total_size = workgroup_size[0] * workgroup_size[1] * workgroup_size[2];
-    while(workgroup_total_size > workgroup_max_size) {
-      // repeatedly cut each dimension into half until we are within the limit
-      if (workgroup_size[dim_iterator] >= 2) {
-        workgroup_size[dim_iterator] >>= 1;
-      }
-      if (--dim_iterator < 0) {
-        dim_iterator = 2;
-      }
-      workgroup_total_size = workgroup_size[0] * workgroup_size[1] * workgroup_size[2];
-    }
-
-    return HSA_STATUS_SUCCESS;
-}
-
-
-// ----------------------------------------------------------------------
-// member function implementation of HSABarrier
-// ----------------------------------------------------------------------
-
-// wait for the barrier to complete
-inline hsa_status_t
-HSABarrier::waitComplete() {
-    hsa_status_t status = HSA_STATUS_SUCCESS;
-    if (!isDispatched)  {
-        return HSA_STATUS_ERROR_INVALID_ARGUMENT;
-    }
-
-#if KALMAR_DEBUG
-    std::cerr << "wait for barrier completion with wait flag: " << waitMode << "\n";
-#endif
-
-    // Wait on completion signal until the barrier is finished
-    hsa_signal_wait_acquire(signal, HSA_SIGNAL_CONDITION_EQ, 0, UINT64_MAX, waitMode);
-
-#if KALMAR_DEBUG
-    std::cerr << "complete!\n";
-#endif
-
-    // unregister this async operation from HSAQueue
-    if (this->hsaQueue != nullptr) {
-        this->hsaQueue->removeAsyncOp(this);
-    }
-
-    isDispatched = false;
-
-    return status;
-}
-
-inline hsa_status_t
-HSABarrier::enqueueAsync(Kalmar::HSAQueue* hsaQueue) {
-    hsa_status_t status = HSA_STATUS_SUCCESS;
-
-    // record HSAQueue association
-    this->hsaQueue = hsaQueue;
-    // extract hsa_queue_t from HSAQueue
-    hsa_queue_t* queue = static_cast<hsa_queue_t*>(hsaQueue->getHSAQueue());
-
-    // enqueue barrier packet
-    status = enqueueBarrier(queue);
-    STATUS_CHECK_Q(status, queue, __LINE__);
-
-    // dynamically allocate a std::shared_future<void> object
-    future = new std::shared_future<void>(std::async(std::launch::deferred, [&] {
-        waitComplete();
-    }).share());
-
-    return status;
-}
-
-inline hsa_status_t
-HSABarrier::enqueueBarrier(hsa_queue_t* queue) {
-    hsa_status_t status = HSA_STATUS_SUCCESS;
-    if (isDispatched) {
-        return HSA_STATUS_ERROR_INVALID_ARGUMENT;
-    }
-
-    // Create a signal to wait for the barrier to finish.
-    std::pair<hsa_signal_t, int> ret = Kalmar::ctx.getSignal();
-    signal = ret.first;
-    signalIndex = ret.second;
-
-    // Obtain the write index for the command queue
-    uint64_t index = hsa_queue_load_write_index_relaxed(queue);
-    const uint32_t queueMask = queue->size - 1;
-
-    // Define the barrier packet to be at the calculated queue index address
-    hsa_barrier_and_packet_t* barrier = &(((hsa_barrier_and_packet_t*)(queue->base_address))[index&queueMask]);
-    memset(barrier, 0, sizeof(hsa_barrier_and_packet_t));
-
-    // setup header
-    uint16_t header = HSA_PACKET_TYPE_BARRIER_AND << HSA_PACKET_HEADER_TYPE;
-    header |= 1 << HSA_PACKET_HEADER_BARRIER;
-    header |= HSA_FENCE_SCOPE_SYSTEM << HSA_PACKET_HEADER_ACQUIRE_FENCE_SCOPE;
-    header |= HSA_FENCE_SCOPE_SYSTEM << HSA_PACKET_HEADER_RELEASE_FENCE_SCOPE;
-    barrier->header = header;
-
-    barrier->completion_signal = signal;
-
-#if KALMAR_DEBUG
-    std::cerr << "ring door bell to dispatch barrier\n";
-#endif
-
-    // Increment write index and ring doorbell to dispatch the kernel
-    hsa_queue_store_write_index_relaxed(queue, index+1);
-    hsa_signal_store_relaxed(queue->doorbell_signal, index);
-
-    isDispatched = true;
-
-    return status;
-}
-
-inline void
-HSABarrier::dispose() {
-    Kalmar::ctx.releaseSignal(signal, signalIndex);
-
-    if (future != nullptr) {
-      delete future;
-      future = nullptr;
-    }
-}
-
-inline uint64_t
-HSABarrier::getBeginTimestamp() override {
-    Kalmar::HSADevice* device = static_cast<Kalmar::HSADevice*>(hsaQueue->getDev());
-    hsa_amd_profiling_dispatch_time_t time;
-    hsa_amd_profiling_get_dispatch_time(device->getAgent(), signal, &time);
-    return time.start;
-}
-
-inline uint64_t
-HSABarrier::getEndTimestamp() override {
-    Kalmar::HSADevice* device = static_cast<Kalmar::HSADevice*>(hsaQueue->getDev());
-    hsa_amd_profiling_dispatch_time_t time;
-    hsa_amd_profiling_get_dispatch_time(device->getAgent(), signal, &time);
-    return time.end;
-}
-
-// ----------------------------------------------------------------------
-// extern "C" functions
-// ----------------------------------------------------------------------
-
-extern "C" void *GetContextImpl() {
-  return &Kalmar::ctx;
-}
-
-extern "C" void PushArgImpl(void *ker, int idx, size_t sz, const void *v) {
-  //std::cerr << "pushing:" << ker << " of size " << sz << "\n";
-  HSADispatch *dispatch =
-      reinterpret_cast<HSADispatch*>(ker);
-  void *val = const_cast<void*>(v);
-  switch (sz) {
-    case sizeof(double):
-      dispatch->pushDoubleArg(*reinterpret_cast<double*>(val));
-      break;
-    case sizeof(int):
-      dispatch->pushIntArg(*reinterpret_cast<int*>(val));
-      //std::cerr << "(int) value = " << *reinterpret_cast<int*>(val) <<"\n";
-      break;
-    case sizeof(unsigned char):
-      dispatch->pushBooleanArg(*reinterpret_cast<unsigned char*>(val));
-      break;
-    default:
-      assert(0 && "Unsupported kernel argument size");
-  }
-}
-
-extern "C" void PushArgPtrImpl(void *ker, int idx, size_t sz, const void *v) {
-  //std::cerr << "pushing:" << ker << " of size " << sz << "\n";
-  HSADispatch *dispatch =
-      reinterpret_cast<HSADispatch*>(ker);
-  void *val = const_cast<void*>(v);
-  dispatch->pushPointerArg(val);
-}
-=======
-}
->>>>>>> 8a421345
+}