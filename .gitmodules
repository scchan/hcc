[submodule "llvm"]
	path = compiler
	url = https://github.com/RadeonOpenCompute/llvm.git
	branch = amd-common
[submodule "lld"]
	path = lld
	url = https://github.com/RadeonOpenCompute/lld.git
	branch = amd-common
[submodule "clang"]
	path = clang
	url = https://github.com/RadeonOpenCompute/hcc-clang-upgrade.git
	branch = clang_tot_upgrade
[submodule "compiler-rt"]
	path = compiler-rt
	url = https://github.com/RadeonOpenCompute/compiler-rt
<<<<<<< HEAD
    branch = amd-hcc
=======
        branch = amd-common
[submodule "rocdl"]
	path = rocdl
	url = http://github.com/RadeonOpenCompute/ROCm-Device-Libs.git
        branch = master
>>>>>>> e8f195b9
[submodule "clang-tools-extra"]
	path = clang-tools-extra
	url = https://github.com/RadeonOpenCompute/clang-tools-extra.git
	branch = amd-common<|MERGE_RESOLUTION|>--- conflicted
+++ resolved
@@ -13,15 +13,7 @@
 [submodule "compiler-rt"]
 	path = compiler-rt
 	url = https://github.com/RadeonOpenCompute/compiler-rt
-<<<<<<< HEAD
-    branch = amd-hcc
-=======
         branch = amd-common
-[submodule "rocdl"]
-	path = rocdl
-	url = http://github.com/RadeonOpenCompute/ROCm-Device-Libs.git
-        branch = master
->>>>>>> e8f195b9
 [submodule "clang-tools-extra"]
 	path = clang-tools-extra
 	url = https://github.com/RadeonOpenCompute/clang-tools-extra.git
