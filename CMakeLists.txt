--- conflicted
+++ resolved
@@ -600,15 +600,10 @@
 # disable automatic shared libraries dependency detection
 set(CPACK_RPM_PACKAGE_AUTOREQ 0)
 
-<<<<<<< HEAD
-if( "${DISTRO_ID}" MATCHES "sles" )
-   set(HCC_GENERAL_RPM_DEP "coreutils, findutils, libelf-devel, pciutils, file, perl-File-BaseDir, perl-File-Copy-Recursive, perl-File-Listing, perl-File-Which")
-=======
 if("${DISTRO_ID}" MATCHES "opensuse" OR
    "${DISTRO_ID}" MATCHES "suse" OR
    "${DISTRO_ID}" MATCHES "sles" )
    set(HCC_GENERAL_RPM_DEP "coreutils, findutils, libelf-devel, pciutils, file, perl-File-Copy-Recursive, perl-File-Listing, perl-File-Which")
->>>>>>> 3955a4d7
 else()
    set(HCC_GENERAL_RPM_DEP "coreutils, findutils, elfutils-libelf, pciutils-libs, file, pth, perl-File-BaseDir, perl-File-Copy-Recursive, perl-File-Listing, perl-File-Which")
 endif ()
