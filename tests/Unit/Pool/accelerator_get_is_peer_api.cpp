// XFAIL: Linux
// RUN: %hc %s -I/opt/hsa/include -L/opt/hsa/lib -lhsa-runtime64 -o %t.out && %t.out

#include <hc.hpp>
#include <hsa.h>
#include <hsa_ext_amd.h>

/**
 * Test if hc::accelerator::get_is_peer() works fine.
 * Create the default accelerator and check if others 
 * is peer of it.
 * accelerator is peer of itself.
 * FIXME: on current system, dGPU is peer of any each  
<<<<<<< HEAD
 * other, we should expect is_get_peer() return true
 * always.
=======
 * other, we should expect get_is_peer() return true.
>>>>>>> be85139e
 */
 

int main()
{
    hc::accelerator acc;

    const auto& all = hc::accelerator::get_all();

    if(0 == all.size())
        return -1;

    for(auto iter = all.begin(); iter != all.end(); iter++)
    {
        // Ignore CPU
        if(iter->get_is_emulated())
            continue;

        hsa_agent_t* s = static_cast<hsa_agent_t*>(iter->get_hsa_agent());
        hsa_amd_memory_pool_t* pool = static_cast<hsa_amd_memory_pool_t*>(acc.get_hsa_am_region());

        hsa_amd_memory_pool_access_t access;
        hsa_status_t status = hsa_amd_agent_memory_pool_get_info(*s, *pool, HSA_AMD_AGENT_MEMORY_POOL_INFO_ACCESS, &access);
        
        bool can_access = (access == HSA_AMD_MEMORY_POOL_ACCESS_ALLOWED_BY_DEFAULT) || (access == HSA_AMD_MEMORY_POOL_ACCESS_DISALLOWED_BY_DEFAULT);
        if(can_access && !acc.get_is_peer(*iter))
            return -1;
    }

    return 0;
}<|MERGE_RESOLUTION|>--- conflicted
+++ resolved
@@ -11,12 +11,7 @@
  * is peer of it.
  * accelerator is peer of itself.
  * FIXME: on current system, dGPU is peer of any each  
-<<<<<<< HEAD
- * other, we should expect is_get_peer() return true
- * always.
-=======
  * other, we should expect get_is_peer() return true.
->>>>>>> be85139e
  */
  
 
